{
 "metadata": {
  "name": ""
 },
 "nbformat": 3,
 "nbformat_minor": 0,
 "worksheets": [
  {
   "cells": [
    {
     "cell_type": "heading",
     "level": 1,
     "metadata": {},
     "source": [
      "Initialization"
     ]
    },
    {
     "cell_type": "code",
     "collapsed": false,
     "input": [
      "%pylab"
     ],
     "language": "python",
     "metadata": {},
     "outputs": [
      {
       "output_type": "stream",
       "stream": "stdout",
       "text": [
        "Using matplotlib backend: Qt4Agg\n",
        "Populating the interactive namespace from numpy and matplotlib\n"
       ]
      }
     ],
     "prompt_number": 2
    },
    {
     "cell_type": "code",
     "collapsed": false,
     "input": [
      "mpl.rcParams.update({'font.family': 'sans-serif',\n",
      "                     'font.size': 24,\n",
      "                     'font.sans-serif': [],})"
     ],
     "language": "python",
     "metadata": {},
     "outputs": [],
     "prompt_number": 15
    },
    {
     "cell_type": "code",
     "collapsed": false,
     "input": [
      "import sys\n",
      "from collections import defaultdict\n",
      "from imp import reload\n",
      "\n",
      "import numpy.fft as fft\n",
      "from mpl_toolkits.mplot3d import Axes3D\n",
      "import prettyplotlib\n",
      "\n",
      "import ssad\n",
      "import ensemble as we"
     ],
     "language": "python",
     "metadata": {},
     "outputs": [],
     "prompt_number": 4
    },
    {
     "cell_type": "code",
     "collapsed": false,
     "input": [
      "reload(ssad)\n",
      "reload(we)\n",
      "from ssad import Reaction, Trajectory"
     ],
     "language": "python",
     "metadata": {},
     "outputs": [],
     "prompt_number": 5
    },
    {
     "cell_type": "code",
     "collapsed": false,
     "input": [
      "# From http://nbviewer.ipython.org/github/ipython/ipython/blob/master/examples/notebooks/Progress%20Bars.ipynb\n",
      "class ProgressBar:\n",
      "    def __init__(self, iterations):\n",
      "        self.iterations = iterations\n",
      "        self.prog_bar = '[]'\n",
      "        self.fill_char = '='\n",
      "        self.width = 50\n",
      "        self.__update_amount(0)\n",
      "\n",
      "    def animate(self, iter):\n",
      "        print('\\r', self, end='')\n",
      "        sys.stdout.flush()\n",
      "        self.update_iteration(iter + 1)\n",
      "\n",
      "    def update_iteration(self, elapsed_iter):\n",
      "        self.__update_amount((elapsed_iter / float(self.iterations)) * 100.0)\n",
      "        self.prog_bar += '  %d of %s complete' % (elapsed_iter, self.iterations)\n",
      "\n",
      "    def __update_amount(self, new_amount):\n",
      "        percent_done = int(round((new_amount / 100.0) * 100.0))\n",
      "        all_full = self.width - 2\n",
      "        num_hashes = int(round((percent_done / 100.0) * all_full))\n",
      "        self.prog_bar = '[' + self.fill_char * num_hashes + ' ' * (all_full - num_hashes) + ']'\n",
      "        pct_place = (len(self.prog_bar) // 2) - len(str(percent_done))\n",
      "        pct_string = '%d%%' % percent_done\n",
      "        self.prog_bar = self.prog_bar[0:pct_place] + \\\n",
      "            (pct_string + self.prog_bar[pct_place + len(pct_string):])\n",
      "\n",
      "    def __str__(self):\n",
      "        return str(self.prog_bar)"
     ],
     "language": "python",
     "metadata": {},
     "outputs": [],
     "prompt_number": 6
    },
    {
     "cell_type": "heading",
     "level": 1,
     "metadata": {},
     "source": [
      "Test Cases"
     ]
    },
    {
     "cell_type": "heading",
     "level": 2,
     "metadata": {},
     "source": [
<<<<<<< HEAD
      "Delayed Protein Degradation"
=======
      "Two-Reaction Toy Model"
>>>>>>> b546b851
     ]
    },
    {
     "cell_type": "code",
     "collapsed": false,
     "input": [
<<<<<<< HEAD
      "species = ['X']"
=======
      "species = ['X']\n",
      "rxns = [ssad.Reaction([1], [-1], 1),  # Production\n",
      "        ssad.Reaction([0], [+1], 25)] # Degradation"
>>>>>>> b546b851
     ],
     "language": "python",
     "metadata": {},
     "outputs": [],
<<<<<<< HEAD
     "prompt_number": 7
=======
     "prompt_number": 19
>>>>>>> b546b851
    },
    {
     "cell_type": "code",
     "collapsed": false,
     "input": [
<<<<<<< HEAD
      "rxns = [Reaction([0], [+1], 100),\n",
      "        Reaction([1], [-1], 3),\n",
      "        Reaction([1], [-1], 5, delay=20.0)]"
=======
      "trj = Trajectory([50, 50], rxns)"
>>>>>>> b546b851
     ],
     "language": "python",
     "metadata": {},
     "outputs": [],
<<<<<<< HEAD
     "prompt_number": 8
=======
     "prompt_number": 20
>>>>>>> b546b851
    },
    {
     "cell_type": "code",
     "collapsed": false,
     "input": [
<<<<<<< HEAD
      "# Calculate the expected equilibrium value\n",
      "rxns[0].propensity_const / (rxns[1].propensity_const)"
     ],
     "language": "python",
     "metadata": {},
     "outputs": [
      {
       "metadata": {},
       "output_type": "pyout",
       "prompt_number": 7,
       "text": [
        "33.333333333333336"
       ]
      }
     ],
     "prompt_number": 7
    },
    {
     "cell_type": "code",
     "collapsed": false,
     "input": [
      "# The starting state can be chosen either to induce oscillations or to remain at equilibrium.\n",
      "trj = Trajectory([0], rxns, init_time=15.1)"
     ],
     "language": "python",
     "metadata": {},
     "outputs": [],
     "prompt_number": 78
    },
    {
     "cell_type": "code",
     "collapsed": false,
     "input": [
      "trj.run_dynamics(100, 1e5)"
     ],
     "language": "python",
     "metadata": {},
     "outputs": [],
     "prompt_number": 29
    },
    {
     "cell_type": "code",
     "collapsed": false,
     "input": [
      "trj.run_dynamics(duration=None, stop_time=40.0)"
     ],
     "language": "python",
     "metadata": {},
     "outputs": [],
     "prompt_number": 79
    },
    {
     "cell_type": "code",
     "collapsed": false,
     "input": [
      "trj.run_dynamics(100)"
     ],
     "language": "python",
     "metadata": {},
     "outputs": [],
     "prompt_number": 80
    },
    {
     "cell_type": "code",
     "collapsed": false,
     "input": [
      "times = asarray(trj.hist_times)\n",
      "states = asarray(trj.hist_states)\n",
      "plot(times, states[:,0])"
     ],
     "language": "python",
     "metadata": {},
     "outputs": [
      {
       "metadata": {},
       "output_type": "pyout",
       "prompt_number": 81,
       "text": [
        "[<matplotlib.lines.Line2D at 0x7effca3d7550>]"
       ]
      }
     ],
     "prompt_number": 81
    },
    {
     "cell_type": "heading",
     "level": 3,
     "metadata": {},
     "source": [
      "Presentation Plots"
     ]
    },
    {
     "cell_type": "code",
     "collapsed": false,
     "input": [
      "trj = Trajectory([0], rxns)\n",
      "trj.run_dynamics(200.0)"
     ],
     "language": "python",
     "metadata": {},
     "outputs": [],
     "prompt_number": 9
    },
    {
     "cell_type": "code",
     "collapsed": false,
     "input": [
      "times = np.array(trj.hist_times)\n",
      "states = np.array(trj.hist_states)\n",
      "plot(times / rxns[2].delay, states[:,0])\n",
      "xlabel(r'Time (units of $\\tau$)')\n",
      "ylabel('Population of X')"
     ],
     "language": "python",
     "metadata": {},
     "outputs": [
      {
       "metadata": {},
       "output_type": "pyout",
       "prompt_number": 16,
       "text": [
        "<matplotlib.text.Text at 0x7ff2456be810>"
       ]
      }
     ],
     "prompt_number": 16
    },
    {
     "cell_type": "code",
     "collapsed": false,
     "input": [
      "savefig('../presentation/figures/delayed-degradation.pgf')"
     ],
     "language": "python",
     "metadata": {},
     "outputs": [],
     "prompt_number": 17
    },
    {
     "cell_type": "heading",
     "level": 3,
     "metadata": {},
     "source": [
      "With a weighted ensemble"
     ]
    },
    {
     "cell_type": "code",
     "collapsed": false,
     "input": [
      "init_trjs = []\n",
      "ntrajs = 40\n",
      "nbins = 20\n",
      "binrange = (-0.5, 59.5)\n",
      "bin_xs, bin_width = np.linspace(*binrange, num=nbins, endpoint=False, retstep=True)\n",
      "paving = we.UniformPaving(*binrange, bin_counts=nbins)\n",
      "for idx in range(ntrajs):\n",
      "    init_state = random.randint(*binrange)\n",
      "    init_time = random.random_sample()*(binrange[1] - binrange[0]) + binrange[0]\n",
      "    init_trjs.append(we.WeightedTrajectory([init_state], rxns, 1.0 / ntrajs, init_time=init_time))"
     ],
     "language": "python",
     "metadata": {},
     "outputs": [],
     "prompt_number": 9
    },
    {
     "cell_type": "heading",
     "level": 4,
     "metadata": {},
     "source": [
      "Quick sanity check..."
     ]
    },
    {
     "cell_type": "code",
     "collapsed": false,
     "input": [
      "we_test = we.Ensemble(10, paving, (10, 15), init_trjs)\n",
      "niter_test = 5\n",
      "pbar = ProgressBar(niter_test)\n",
      "pbar.animate(0)\n",
      "for stidx in range(niter_test):\n",
      "    we_test.run_step()\n",
      "    pbar.animate(stidx + 1)"
     ],
     "language": "python",
     "metadata": {},
     "outputs": [
      {
       "output_type": "stream",
       "stream": "stdout",
       "text": [
        "\r",
        " [                       0%                       ]"
       ]
      },
      {
       "output_type": "stream",
       "stream": "stdout",
       "text": [
        "\r",
        " [==========            20%                       ]  1 of 5 complete"
       ]
      },
      {
       "output_type": "stream",
       "stream": "stdout",
       "text": [
        "\r",
        " [===================   40%                       ]  2 of 5 complete"
       ]
      },
      {
       "output_type": "stream",
       "stream": "stdout",
       "text": [
        "\r",
        " [======================60%====                   ]  3 of 5 complete"
       ]
      },
      {
       "output_type": "stream",
       "stream": "stdout",
       "text": [
        "\r",
        " [======================80%=============          ]  4 of 5 complete"
       ]
      },
      {
       "output_type": "stream",
       "stream": "stdout",
       "text": [
        "\r",
        " [=====================100%=======================]  5 of 5 complete"
       ]
      }
     ],
     "prompt_number": 92
    },
    {
     "cell_type": "code",
     "collapsed": false,
     "input": [
      "plot_trjs = list(we_test)\n",
      "sample_step = int(len(plot_trjs) / 7)\n",
      "plot_trjs = plot_trjs[::sample_step]\n",
      "fig = figure()\n",
      "ax = fig.gca()\n",
      "for trj in plot_trjs:\n",
      "    trj_times = np.array(trj.hist_times)\n",
      "    trj_states = np.array(trj.hist_states)\n",
      "    prettyplotlib.plot(trj_times, trj_states[:,0], axes=ax)"
     ],
     "language": "python",
     "metadata": {},
     "outputs": [],
     "prompt_number": 93
    },
    {
     "cell_type": "code",
     "collapsed": false,
     "input": [
      "step_time = 2.0\n",
      "run_time = 400.0\n",
      "niter = int(run_time / step_time)\n",
      "we_res = we.Ensemble(step_time, paving, (2, 4), init_trjs)\n",
      "we_nores = we.Ensemble(step_time, paving, (2, 4), init_trjs)"
     ],
     "language": "python",
     "metadata": {},
     "outputs": [],
     "prompt_number": 31
    },
    {
     "cell_type": "code",
     "collapsed": false,
     "input": [
      "pbar = ProgressBar(niter)\n",
      "pdist_res = np.empty((nbins, niter))"
     ],
     "language": "python",
     "metadata": {},
     "outputs": [],
     "prompt_number": 45
    },
    {
     "cell_type": "code",
     "collapsed": false,
     "input": [
      "pbar.animate(0)\n",
      "for stidx in range(niter):\n",
      "    we_res.run_step()\n",
      "    pdist_res[:,stidx] = we_res.get_pdist()\n",
      "    pbar.animate(stidx + 1)"
     ],
     "language": "python",
     "metadata": {},
     "outputs": [
      {
       "output_type": "stream",
       "stream": "stdout",
       "text": [
        "\r",
        " [                       0%                       ]"
       ]
      },
      {
       "output_type": "stream",
       "stream": "stdout",
       "text": [
        "\r",
        " [                       0%                       ]  1 of 200 complete"
       ]
      },
      {
       "output_type": "stream",
       "stream": "stdout",
       "text": [
        "\r",
        " [                       1%                       ]  2 of 200 complete"
       ]
      },
      {
       "output_type": "stream",
       "stream": "stdout",
       "text": [
        "\r",
        " [=                      2%                       ]  3 of 200 complete"
       ]
      },
      {
       "output_type": "stream",
       "stream": "stdout",
       "text": [
        "\r",
        " [=                      2%                       ]  4 of 200 complete"
       ]
      },
      {
       "output_type": "stream",
       "stream": "stdout",
       "text": [
        "\r",
        " [=                      2%                       ]  5 of 200 complete"
       ]
      },
      {
       "output_type": "stream",
       "stream": "stdout",
       "text": [
        "\r",
        " [=                      3%                       ]  6 of 200 complete"
       ]
      },
      {
       "output_type": "stream",
       "stream": "stdout",
       "text": [
        "\r",
        " [==                     4%                       ]  7 of 200 complete"
       ]
      },
      {
       "output_type": "stream",
       "stream": "stdout",
       "text": [
        "\r",
        " [==                     4%                       ]  8 of 200 complete"
       ]
      },
      {
       "output_type": "stream",
       "stream": "stdout",
       "text": [
        "\r",
        " [==                     4%                       ]  9 of 200 complete"
       ]
      },
      {
       "output_type": "stream",
       "stream": "stdout",
       "text": [
        "\r",
        " [==                     5%                       ]  10 of 200 complete"
       ]
      },
      {
       "output_type": "stream",
       "stream": "stdout",
       "text": [
        "\r",
        " [===                    6%                       ]  11 of 200 complete"
       ]
      },
      {
       "output_type": "stream",
       "stream": "stdout",
       "text": [
        "\r",
        " [===                    6%                       ]  12 of 200 complete"
       ]
      },
      {
       "output_type": "stream",
       "stream": "stdout",
       "text": [
        "\r",
        " [===                    6%                       ]  13 of 200 complete"
       ]
      },
      {
       "output_type": "stream",
       "stream": "stdout",
       "text": [
        "\r",
        " [===                    7%                       ]  14 of 200 complete"
       ]
      },
      {
       "output_type": "stream",
       "stream": "stdout",
       "text": [
        "\r",
        " [====                   8%                       ]  15 of 200 complete"
       ]
      },
      {
       "output_type": "stream",
       "stream": "stdout",
       "text": [
        "\r",
        " [====                   8%                       ]  16 of 200 complete"
       ]
      },
      {
       "output_type": "stream",
       "stream": "stdout",
       "text": [
        "\r",
        " [====                   8%                       ]  17 of 200 complete"
       ]
      },
      {
       "output_type": "stream",
       "stream": "stdout",
       "text": [
        "\r",
        " [====                   9%                       ]  18 of 200 complete"
       ]
      },
      {
       "output_type": "stream",
       "stream": "stdout",
       "text": [
        "\r",
        " [=====                 10%                       ]  19 of 200 complete"
       ]
      },
      {
       "output_type": "stream",
       "stream": "stdout",
       "text": [
        "\r",
        " [=====                 10%                       ]  20 of 200 complete"
       ]
      },
      {
       "output_type": "stream",
       "stream": "stdout",
       "text": [
        "\r",
        " [=====                 10%                       ]  21 of 200 complete"
       ]
      },
      {
       "output_type": "stream",
       "stream": "stdout",
       "text": [
        "\r",
        " [=====                 11%                       ]  22 of 200 complete"
       ]
      },
      {
       "output_type": "stream",
       "stream": "stdout",
       "text": [
        "\r",
        " [======                12%                       ]  23 of 200 complete"
       ]
      },
      {
       "output_type": "stream",
       "stream": "stdout",
       "text": [
        "\r",
        " [======                12%                       ]  24 of 200 complete"
       ]
      },
      {
       "output_type": "stream",
       "stream": "stdout",
       "text": [
        "\r",
        " [======                12%                       ]  25 of 200 complete"
       ]
      },
      {
       "output_type": "stream",
       "stream": "stdout",
       "text": [
        "\r",
        " [======                13%                       ]  26 of 200 complete"
       ]
      },
      {
       "output_type": "stream",
       "stream": "stdout",
       "text": [
        "\r",
        " [=======               14%                       ]  27 of 200 complete"
       ]
      },
      {
       "output_type": "stream",
       "stream": "stdout",
       "text": [
        "\r",
        " [=======               14%                       ]  28 of 200 complete"
       ]
      },
      {
       "output_type": "stream",
       "stream": "stdout",
       "text": [
        "\r",
        " [=======               14%                       ]  29 of 200 complete"
       ]
      },
      {
       "output_type": "stream",
       "stream": "stdout",
       "text": [
        "\r",
        " [=======               15%                       ]  30 of 200 complete"
       ]
      },
      {
       "output_type": "stream",
       "stream": "stdout",
       "text": [
        "\r",
        " [========              16%                       ]  31 of 200 complete"
       ]
      },
      {
       "output_type": "stream",
       "stream": "stdout",
       "text": [
        "\r",
        " [========              16%                       ]  32 of 200 complete"
       ]
      },
      {
       "output_type": "stream",
       "stream": "stdout",
       "text": [
        "\r",
        " [========              16%                       ]  33 of 200 complete"
       ]
      },
      {
       "output_type": "stream",
       "stream": "stdout",
       "text": [
        "\r",
        " [========              17%                       ]  34 of 200 complete"
       ]
      },
      {
       "output_type": "stream",
       "stream": "stdout",
       "text": [
        "\r",
        " [=========             18%                       ]  35 of 200 complete"
       ]
      },
      {
       "output_type": "stream",
       "stream": "stdout",
       "text": [
        "\r",
        " [=========             18%                       ]  36 of 200 complete"
       ]
      },
      {
       "output_type": "stream",
       "stream": "stdout",
       "text": [
        "\r",
        " [=========             18%                       ]  37 of 200 complete"
       ]
      },
      {
       "output_type": "stream",
       "stream": "stdout",
       "text": [
        "\r",
        " [=========             19%                       ]  38 of 200 complete"
       ]
      },
      {
       "output_type": "stream",
       "stream": "stdout",
       "text": [
        "\r",
        " [==========            20%                       ]  39 of 200 complete"
       ]
      },
      {
       "output_type": "stream",
       "stream": "stdout",
       "text": [
        "\r",
        " [==========            20%                       ]  40 of 200 complete"
       ]
      },
      {
       "output_type": "stream",
       "stream": "stdout",
       "text": [
        "\r",
        " [==========            20%                       ]  41 of 200 complete"
       ]
      },
      {
       "output_type": "stream",
       "stream": "stdout",
       "text": [
        "\r",
        " [==========            21%                       ]  42 of 200 complete"
       ]
      },
      {
       "output_type": "stream",
       "stream": "stdout",
       "text": [
        "\r",
        " [===========           22%                       ]  43 of 200 complete"
       ]
      },
      {
       "output_type": "stream",
       "stream": "stdout",
       "text": [
        "\r",
        " [===========           22%                       ]  44 of 200 complete"
       ]
      },
      {
       "output_type": "stream",
       "stream": "stdout",
       "text": [
        "\r",
        " [===========           22%                       ]  45 of 200 complete"
       ]
      },
      {
       "output_type": "stream",
       "stream": "stdout",
       "text": [
        "\r",
        " [===========           23%                       ]  46 of 200 complete"
       ]
      },
      {
       "output_type": "stream",
       "stream": "stdout",
       "text": [
        "\r",
        " [============          24%                       ]  47 of 200 complete"
       ]
      },
      {
       "output_type": "stream",
       "stream": "stdout",
       "text": [
        "\r",
        " [============          24%                       ]  48 of 200 complete"
       ]
      },
      {
       "output_type": "stream",
       "stream": "stdout",
       "text": [
        "\r",
        " [============          24%                       ]  49 of 200 complete"
       ]
      },
      {
       "output_type": "stream",
       "stream": "stdout",
       "text": [
        "\r",
        " [============          25%                       ]  50 of 200 complete"
       ]
      },
      {
       "output_type": "stream",
       "stream": "stdout",
       "text": [
        "\r",
        " [============          26%                       ]  51 of 200 complete"
       ]
      },
      {
       "output_type": "stream",
       "stream": "stdout",
       "text": [
        "\r",
        " [============          26%                       ]  52 of 200 complete"
       ]
      },
      {
       "output_type": "stream",
       "stream": "stdout",
       "text": [
        "\r",
        " [============          26%                       ]  53 of 200 complete"
       ]
      },
      {
       "output_type": "stream",
       "stream": "stdout",
       "text": [
        "\r",
        " [=============         27%                       ]  54 of 200 complete"
       ]
      },
      {
       "output_type": "stream",
       "stream": "stdout",
       "text": [
        "\r",
        " [=============         28%                       ]  55 of 200 complete"
       ]
      },
      {
       "output_type": "stream",
       "stream": "stdout",
       "text": [
        "\r",
        " [=============         28%                       ]  56 of 200 complete"
       ]
      },
      {
       "output_type": "stream",
       "stream": "stdout",
       "text": [
        "\r",
        " [=============         28%                       ]  57 of 200 complete"
       ]
      },
      {
       "output_type": "stream",
       "stream": "stdout",
       "text": [
        "\r",
        " [==============        29%                       ]  58 of 200 complete"
       ]
      },
      {
       "output_type": "stream",
       "stream": "stdout",
       "text": [
        "\r",
        " [==============        30%                       ]  59 of 200 complete"
       ]
      },
      {
       "output_type": "stream",
       "stream": "stdout",
       "text": [
        "\r",
        " [==============        30%                       ]  60 of 200 complete"
       ]
      },
      {
       "output_type": "stream",
       "stream": "stdout",
       "text": [
        "\r",
        " [==============        30%                       ]  61 of 200 complete"
       ]
      },
      {
       "output_type": "stream",
       "stream": "stdout",
       "text": [
        "\r",
        " [===============       31%                       ]  62 of 200 complete"
       ]
      },
      {
       "output_type": "stream",
       "stream": "stdout",
       "text": [
        "\r",
        " [===============       32%                       ]  63 of 200 complete"
       ]
      },
      {
       "output_type": "stream",
       "stream": "stdout",
       "text": [
        "\r",
        " [===============       32%                       ]  64 of 200 complete"
       ]
      },
      {
       "output_type": "stream",
       "stream": "stdout",
       "text": [
        "\r",
        " [===============       32%                       ]  65 of 200 complete"
       ]
      },
      {
       "output_type": "stream",
       "stream": "stdout",
       "text": [
        "\r",
        " [================      33%                       ]  66 of 200 complete"
       ]
      },
      {
       "output_type": "stream",
       "stream": "stdout",
       "text": [
        "\r",
        " [================      34%                       ]  67 of 200 complete"
       ]
      },
      {
       "output_type": "stream",
       "stream": "stdout",
       "text": [
        "\r",
        " [================      34%                       ]  68 of 200 complete"
       ]
      },
      {
       "output_type": "stream",
       "stream": "stdout",
       "text": [
        "\r",
        " [================      34%                       ]  69 of 200 complete"
       ]
      },
      {
       "output_type": "stream",
       "stream": "stdout",
       "text": [
        "\r",
        " [=================     35%                       ]  70 of 200 complete"
       ]
      },
      {
       "output_type": "stream",
       "stream": "stdout",
       "text": [
        "\r",
        " [=================     36%                       ]  71 of 200 complete"
       ]
      },
      {
       "output_type": "stream",
       "stream": "stdout",
       "text": [
        "\r",
        " [=================     36%                       ]  72 of 200 complete"
       ]
      },
      {
       "output_type": "stream",
       "stream": "stdout",
       "text": [
        "\r",
        " [=================     36%                       ]  73 of 200 complete"
       ]
      },
      {
       "output_type": "stream",
       "stream": "stdout",
       "text": [
        "\r",
        " [==================    37%                       ]  74 of 200 complete"
       ]
      },
      {
       "output_type": "stream",
       "stream": "stdout",
       "text": [
        "\r",
        " [==================    38%                       ]  75 of 200 complete"
       ]
      },
      {
       "output_type": "stream",
       "stream": "stdout",
       "text": [
        "\r",
        " [==================    38%                       ]  76 of 200 complete"
       ]
      },
      {
       "output_type": "stream",
       "stream": "stdout",
       "text": [
        "\r",
        " [==================    38%                       ]  77 of 200 complete"
       ]
      },
      {
       "output_type": "stream",
       "stream": "stdout",
       "text": [
        "\r",
        " [===================   39%                       ]  78 of 200 complete"
       ]
      },
      {
       "output_type": "stream",
       "stream": "stdout",
       "text": [
        "\r",
        " [===================   40%                       ]  79 of 200 complete"
       ]
      },
      {
       "output_type": "stream",
       "stream": "stdout",
       "text": [
        "\r",
        " [===================   40%                       ]  80 of 200 complete"
       ]
      },
      {
       "output_type": "stream",
       "stream": "stdout",
       "text": [
        "\r",
        " [===================   40%                       ]  81 of 200 complete"
       ]
      },
      {
       "output_type": "stream",
       "stream": "stdout",
       "text": [
        "\r",
        " [====================  41%                       ]  82 of 200 complete"
       ]
      },
      {
       "output_type": "stream",
       "stream": "stdout",
       "text": [
        "\r",
        " [====================  42%                       ]  83 of 200 complete"
       ]
      },
      {
       "output_type": "stream",
       "stream": "stdout",
       "text": [
        "\r",
        " [====================  42%                       ]  84 of 200 complete"
       ]
      },
      {
       "output_type": "stream",
       "stream": "stdout",
       "text": [
        "\r",
        " [====================  42%                       ]  85 of 200 complete"
       ]
      },
      {
       "output_type": "stream",
       "stream": "stdout",
       "text": [
        "\r",
        " [===================== 43%                       ]  86 of 200 complete"
       ]
      },
      {
       "output_type": "stream",
       "stream": "stdout",
       "text": [
        "\r",
        " [===================== 44%                       ]  87 of 200 complete"
       ]
      },
      {
       "output_type": "stream",
       "stream": "stdout",
       "text": [
        "\r",
        " [===================== 44%                       ]  88 of 200 complete"
       ]
      },
      {
       "output_type": "stream",
       "stream": "stdout",
       "text": [
        "\r",
        " [===================== 44%                       ]  89 of 200 complete"
       ]
      },
      {
       "output_type": "stream",
       "stream": "stdout",
       "text": [
        "\r",
        " [======================45%                       ]  90 of 200 complete"
       ]
      },
      {
       "output_type": "stream",
       "stream": "stdout",
       "text": [
        "\r",
        " [======================46%                       ]  91 of 200 complete"
       ]
      },
      {
       "output_type": "stream",
       "stream": "stdout",
       "text": [
        "\r",
        " [======================46%                       ]  92 of 200 complete"
       ]
      },
      {
       "output_type": "stream",
       "stream": "stdout",
       "text": [
        "\r",
        " [======================46%                       ]  93 of 200 complete"
       ]
      },
      {
       "output_type": "stream",
       "stream": "stdout",
       "text": [
        "\r",
        " [======================47%                       ]  94 of 200 complete"
       ]
      },
      {
       "output_type": "stream",
       "stream": "stdout",
       "text": [
        "\r",
        " [======================48%                       ]  95 of 200 complete"
       ]
      },
      {
       "output_type": "stream",
       "stream": "stdout",
       "text": [
        "\r",
        " [======================48%                       ]  96 of 200 complete"
       ]
      },
      {
       "output_type": "stream",
       "stream": "stdout",
       "text": [
        "\r",
        " [======================48%                       ]  97 of 200 complete"
       ]
      },
      {
       "output_type": "stream",
       "stream": "stdout",
       "text": [
        "\r",
        " [======================49%                       ]  98 of 200 complete"
       ]
      },
      {
       "output_type": "stream",
       "stream": "stdout",
       "text": [
        "\r",
        " [======================50%                       ]  99 of 200 complete"
       ]
      },
      {
       "output_type": "stream",
       "stream": "stdout",
       "text": [
        "\r",
        " [======================50%                       ]  100 of 200 complete"
       ]
      },
      {
       "output_type": "stream",
       "stream": "stdout",
       "text": [
        "\r",
        " [======================50%                       ]  101 of 200 complete"
       ]
      },
      {
       "output_type": "stream",
       "stream": "stdout",
       "text": [
        "\r",
        " [======================51%                       ]  102 of 200 complete"
       ]
      },
      {
       "output_type": "stream",
       "stream": "stdout",
       "text": [
        "\r",
        " [======================52%                       ]  103 of 200 complete"
       ]
      },
      {
       "output_type": "stream",
       "stream": "stdout",
       "text": [
        "\r",
        " [======================52%                       ]  104 of 200 complete"
       ]
      },
      {
       "output_type": "stream",
       "stream": "stdout",
       "text": [
        "\r",
        " [======================52%                       ]  105 of 200 complete"
       ]
      },
      {
       "output_type": "stream",
       "stream": "stdout",
       "text": [
        "\r",
        " [======================53%                       ]  106 of 200 complete"
       ]
      },
      {
       "output_type": "stream",
       "stream": "stdout",
       "text": [
        "\r",
        " [======================54%=                      ]  107 of 200 complete"
       ]
      },
      {
       "output_type": "stream",
       "stream": "stdout",
       "text": [
        "\r",
        " [======================54%=                      ]  108 of 200 complete"
       ]
      },
      {
       "output_type": "stream",
       "stream": "stdout",
       "text": [
        "\r",
        " [======================55%=                      ]  109 of 200 complete"
       ]
      },
      {
       "output_type": "stream",
       "stream": "stdout",
       "text": [
        "\r",
        " [======================55%=                      ]  110 of 200 complete"
       ]
      },
      {
       "output_type": "stream",
       "stream": "stdout",
       "text": [
        "\r",
        " [======================56%==                     ]  111 of 200 complete"
       ]
      },
      {
       "output_type": "stream",
       "stream": "stdout",
       "text": [
        "\r",
        " [======================56%==                     ]  112 of 200 complete"
       ]
      },
      {
       "output_type": "stream",
       "stream": "stdout",
       "text": [
        "\r",
        " [======================56%==                     ]  113 of 200 complete"
       ]
      },
      {
       "output_type": "stream",
       "stream": "stdout",
       "text": [
        "\r",
        " [======================57%==                     ]  114 of 200 complete"
       ]
      },
      {
       "output_type": "stream",
       "stream": "stdout",
       "text": [
        "\r",
        " [======================57%==                     ]  115 of 200 complete"
       ]
      },
      {
       "output_type": "stream",
       "stream": "stdout",
       "text": [
        "\r",
        " [======================58%===                    ]  116 of 200 complete"
       ]
      },
      {
       "output_type": "stream",
       "stream": "stdout",
       "text": [
        "\r",
        " [======================58%===                    ]  117 of 200 complete"
       ]
      },
      {
       "output_type": "stream",
       "stream": "stdout",
       "text": [
        "\r",
        " [======================59%===                    ]  118 of 200 complete"
       ]
      },
      {
       "output_type": "stream",
       "stream": "stdout",
       "text": [
        "\r",
        " [======================60%====                   ]  119 of 200 complete"
       ]
      },
      {
       "output_type": "stream",
       "stream": "stdout",
       "text": [
        "\r",
        " [======================60%====                   ]  120 of 200 complete"
       ]
      },
      {
       "output_type": "stream",
       "stream": "stdout",
       "text": [
        "\r",
        " [======================60%====                   ]  121 of 200 complete"
       ]
      },
      {
       "output_type": "stream",
       "stream": "stdout",
       "text": [
        "\r",
        " [======================61%====                   ]  122 of 200 complete"
       ]
      },
      {
       "output_type": "stream",
       "stream": "stdout",
       "text": [
        "\r",
        " [======================62%=====                  ]  123 of 200 complete"
       ]
      },
      {
       "output_type": "stream",
       "stream": "stdout",
       "text": [
        "\r",
        " [======================62%=====                  ]  124 of 200 complete"
       ]
      },
      {
       "output_type": "stream",
       "stream": "stdout",
       "text": [
        "\r",
        " [======================62%=====                  ]  125 of 200 complete"
       ]
      },
      {
       "output_type": "stream",
       "stream": "stdout",
       "text": [
        "\r",
        " [======================63%=====                  ]  126 of 200 complete"
       ]
      },
      {
       "output_type": "stream",
       "stream": "stdout",
       "text": [
        "\r",
        " [======================64%======                 ]  127 of 200 complete"
       ]
      },
      {
       "output_type": "stream",
       "stream": "stdout",
       "text": [
        "\r",
        " [======================64%======                 ]  128 of 200 complete"
       ]
      },
      {
       "output_type": "stream",
       "stream": "stdout",
       "text": [
        "\r",
        " [======================64%======                 ]  129 of 200 complete"
       ]
      },
      {
       "output_type": "stream",
       "stream": "stdout",
       "text": [
        "\r",
        " [======================65%======                 ]  130 of 200 complete"
       ]
      },
      {
       "output_type": "stream",
       "stream": "stdout",
       "text": [
        "\r",
        " [======================66%=======                ]  131 of 200 complete"
       ]
      },
      {
       "output_type": "stream",
       "stream": "stdout",
       "text": [
        "\r",
        " [======================66%=======                ]  132 of 200 complete"
       ]
      },
      {
       "output_type": "stream",
       "stream": "stdout",
       "text": [
        "\r",
        " [======================66%=======                ]  133 of 200 complete"
       ]
      },
      {
       "output_type": "stream",
       "stream": "stdout",
       "text": [
        "\r",
        " [======================67%=======                ]  134 of 200 complete"
       ]
      },
      {
       "output_type": "stream",
       "stream": "stdout",
       "text": [
        "\r",
        " [======================68%========               ]  135 of 200 complete"
       ]
      },
      {
       "output_type": "stream",
       "stream": "stdout",
       "text": [
        "\r",
        " [======================68%========               ]  136 of 200 complete"
       ]
      },
      {
       "output_type": "stream",
       "stream": "stdout",
       "text": [
        "\r",
        " [======================68%========               ]  137 of 200 complete"
       ]
      },
      {
       "output_type": "stream",
       "stream": "stdout",
       "text": [
        "\r",
        " [======================69%========               ]  138 of 200 complete"
       ]
      },
      {
       "output_type": "stream",
       "stream": "stdout",
       "text": [
        "\r",
        " [======================70%=========              ]  139 of 200 complete"
       ]
      },
      {
       "output_type": "stream",
       "stream": "stdout",
       "text": [
        "\r",
        " [======================70%=========              ]  140 of 200 complete"
       ]
      },
      {
       "output_type": "stream",
       "stream": "stdout",
       "text": [
        "\r",
        " [======================70%=========              ]  141 of 200 complete"
       ]
      },
      {
       "output_type": "stream",
       "stream": "stdout",
       "text": [
        "\r",
        " [======================71%=========              ]  142 of 200 complete"
       ]
      },
      {
       "output_type": "stream",
       "stream": "stdout",
       "text": [
        "\r",
        " [======================72%==========             ]  143 of 200 complete"
       ]
      },
      {
       "output_type": "stream",
       "stream": "stdout",
       "text": [
        "\r",
        " [======================72%==========             ]  144 of 200 complete"
       ]
      },
      {
       "output_type": "stream",
       "stream": "stdout",
       "text": [
        "\r",
        " [======================72%==========             ]  145 of 200 complete"
       ]
      },
      {
       "output_type": "stream",
       "stream": "stdout",
       "text": [
        "\r",
        " [======================73%==========             ]  146 of 200 complete"
       ]
      },
      {
       "output_type": "stream",
       "stream": "stdout",
       "text": [
        "\r",
        " [======================74%===========            ]  147 of 200 complete"
       ]
      },
      {
       "output_type": "stream",
       "stream": "stdout",
       "text": [
        "\r",
        " [======================74%===========            ]  148 of 200 complete"
       ]
      },
      {
       "output_type": "stream",
       "stream": "stdout",
       "text": [
        "\r",
        " [======================74%===========            ]  149 of 200 complete"
       ]
      },
      {
       "output_type": "stream",
       "stream": "stdout",
       "text": [
        "\r",
        " [======================75%===========            ]  150 of 200 complete"
       ]
      },
      {
       "output_type": "stream",
       "stream": "stdout",
       "text": [
        "\r",
        " [======================76%===========            ]  151 of 200 complete"
       ]
      },
      {
       "output_type": "stream",
       "stream": "stdout",
       "text": [
        "\r",
        " [======================76%===========            ]  152 of 200 complete"
       ]
      },
      {
       "output_type": "stream",
       "stream": "stdout",
       "text": [
        "\r",
        " [======================76%===========            ]  153 of 200 complete"
       ]
      },
      {
       "output_type": "stream",
       "stream": "stdout",
       "text": [
        "\r",
        " [======================77%============           ]  154 of 200 complete"
       ]
      },
      {
       "output_type": "stream",
       "stream": "stdout",
       "text": [
        "\r",
        " [======================78%============           ]  155 of 200 complete"
       ]
      },
      {
       "output_type": "stream",
       "stream": "stdout",
       "text": [
        "\r",
        " [======================78%============           ]  156 of 200 complete"
       ]
      },
      {
       "output_type": "stream",
       "stream": "stdout",
       "text": [
        "\r",
        " [======================78%============           ]  157 of 200 complete"
       ]
      },
      {
       "output_type": "stream",
       "stream": "stdout",
       "text": [
        "\r",
        " [======================79%=============          ]  158 of 200 complete"
       ]
      },
      {
       "output_type": "stream",
       "stream": "stdout",
       "text": [
        "\r",
        " [======================80%=============          ]  159 of 200 complete"
       ]
      },
      {
       "output_type": "stream",
       "stream": "stdout",
       "text": [
        "\r",
        " [======================80%=============          ]  160 of 200 complete"
       ]
      },
      {
       "output_type": "stream",
       "stream": "stdout",
       "text": [
        "\r",
        " [======================80%=============          ]  161 of 200 complete"
       ]
      },
      {
       "output_type": "stream",
       "stream": "stdout",
       "text": [
        "\r",
        " [======================81%==============         ]  162 of 200 complete"
       ]
      },
      {
       "output_type": "stream",
       "stream": "stdout",
       "text": [
        "\r",
        " [======================82%==============         ]  163 of 200 complete"
       ]
      },
      {
       "output_type": "stream",
       "stream": "stdout",
       "text": [
        "\r",
        " [======================82%==============         ]  164 of 200 complete"
       ]
      },
      {
       "output_type": "stream",
       "stream": "stdout",
       "text": [
        "\r",
        " [======================82%==============         ]  165 of 200 complete"
       ]
      },
      {
       "output_type": "stream",
       "stream": "stdout",
       "text": [
        "\r",
        " [======================83%===============        ]  166 of 200 complete"
       ]
      },
      {
       "output_type": "stream",
       "stream": "stdout",
       "text": [
        "\r",
        " [======================84%===============        ]  167 of 200 complete"
       ]
      },
      {
       "output_type": "stream",
       "stream": "stdout",
       "text": [
        "\r",
        " [======================84%===============        ]  168 of 200 complete"
       ]
      },
      {
       "output_type": "stream",
       "stream": "stdout",
       "text": [
        "\r",
        " [======================84%===============        ]  169 of 200 complete"
       ]
      },
      {
       "output_type": "stream",
       "stream": "stdout",
       "text": [
        "\r",
        " [======================85%================       ]  170 of 200 complete"
       ]
      },
      {
       "output_type": "stream",
       "stream": "stdout",
       "text": [
        "\r",
        " [======================86%================       ]  171 of 200 complete"
       ]
      },
      {
       "output_type": "stream",
       "stream": "stdout",
       "text": [
        "\r",
        " [======================86%================       ]  172 of 200 complete"
       ]
      },
      {
       "output_type": "stream",
       "stream": "stdout",
       "text": [
        "\r",
        " [======================86%================       ]  173 of 200 complete"
       ]
      },
      {
       "output_type": "stream",
       "stream": "stdout",
       "text": [
        "\r",
        " [======================87%=================      ]  174 of 200 complete"
       ]
      },
      {
       "output_type": "stream",
       "stream": "stdout",
       "text": [
        "\r",
        " [======================88%=================      ]  175 of 200 complete"
       ]
      },
      {
       "output_type": "stream",
       "stream": "stdout",
       "text": [
        "\r",
        " [======================88%=================      ]  176 of 200 complete"
       ]
      },
      {
       "output_type": "stream",
       "stream": "stdout",
       "text": [
        "\r",
        " [======================88%=================      ]  177 of 200 complete"
       ]
      },
      {
       "output_type": "stream",
       "stream": "stdout",
       "text": [
        "\r",
        " [======================89%==================     ]  178 of 200 complete"
       ]
      },
      {
       "output_type": "stream",
       "stream": "stdout",
       "text": [
        "\r",
        " [======================90%==================     ]  179 of 200 complete"
       ]
      },
      {
       "output_type": "stream",
       "stream": "stdout",
       "text": [
        "\r",
        " [======================90%==================     ]  180 of 200 complete"
       ]
      },
      {
       "output_type": "stream",
       "stream": "stdout",
       "text": [
        "\r",
        " [======================90%==================     ]  181 of 200 complete"
       ]
      },
      {
       "output_type": "stream",
       "stream": "stdout",
       "text": [
        "\r",
        " [======================91%===================    ]  182 of 200 complete"
       ]
      },
      {
       "output_type": "stream",
       "stream": "stdout",
       "text": [
        "\r",
        " [======================92%===================    ]  183 of 200 complete"
       ]
      },
      {
       "output_type": "stream",
       "stream": "stdout",
       "text": [
        "\r",
        " [======================92%===================    ]  184 of 200 complete"
       ]
      },
      {
       "output_type": "stream",
       "stream": "stdout",
       "text": [
        "\r",
        " [======================92%===================    ]  185 of 200 complete"
       ]
      },
      {
       "output_type": "stream",
       "stream": "stdout",
       "text": [
        "\r",
        " [======================93%====================   ]  186 of 200 complete"
       ]
      },
      {
       "output_type": "stream",
       "stream": "stdout",
       "text": [
        "\r",
        " [======================94%====================   ]  187 of 200 complete"
       ]
      },
      {
       "output_type": "stream",
       "stream": "stdout",
       "text": [
        "\r",
        " [======================94%====================   ]  188 of 200 complete"
       ]
      },
      {
       "output_type": "stream",
       "stream": "stdout",
       "text": [
        "\r",
        " [======================94%====================   ]  189 of 200 complete"
       ]
      },
      {
       "output_type": "stream",
       "stream": "stdout",
       "text": [
        "\r",
        " [======================95%=====================  ]  190 of 200 complete"
       ]
      },
      {
       "output_type": "stream",
       "stream": "stdout",
       "text": [
        "\r",
        " [======================96%=====================  ]  191 of 200 complete"
       ]
      },
      {
       "output_type": "stream",
       "stream": "stdout",
       "text": [
        "\r",
        " [======================96%=====================  ]  192 of 200 complete"
       ]
      },
      {
       "output_type": "stream",
       "stream": "stdout",
       "text": [
        "\r",
        " [======================96%=====================  ]  193 of 200 complete"
       ]
      },
      {
       "output_type": "stream",
       "stream": "stdout",
       "text": [
        "\r",
        " [======================97%====================== ]  194 of 200 complete"
       ]
      },
      {
       "output_type": "stream",
       "stream": "stdout",
       "text": [
        "\r",
        " [======================98%====================== ]  195 of 200 complete"
       ]
      },
      {
       "output_type": "stream",
       "stream": "stdout",
       "text": [
        "\r",
        " [======================98%====================== ]  196 of 200 complete"
       ]
      },
      {
       "output_type": "stream",
       "stream": "stdout",
       "text": [
        "\r",
        " [======================98%====================== ]  197 of 200 complete"
       ]
      },
      {
       "output_type": "stream",
       "stream": "stdout",
       "text": [
        "\r",
        " [======================99%=======================]  198 of 200 complete"
       ]
      },
      {
       "output_type": "stream",
       "stream": "stdout",
       "text": [
        "\r",
        " [=====================100%=======================]  199 of 200 complete"
       ]
      },
      {
       "output_type": "stream",
       "stream": "stdout",
       "text": [
        "\r",
        " [=====================100%=======================]  200 of 200 complete"
       ]
      }
     ],
     "prompt_number": 47
    },
    {
     "cell_type": "markdown",
     "metadata": {},
     "source": [
      "Let's plot some sample trajectories, to make sure the phases are suffiently randomized:"
     ]
    },
    {
     "cell_type": "code",
     "collapsed": false,
     "input": [
      "plot_trjs = list(we_res)\n",
      "sample_step = int(len(plot_trjs) / 3)\n",
      "plot_trjs = plot_trjs[::sample_step]\n",
      "fig = figure()\n",
      "ax = fig.gca()\n",
      "for trj in plot_trjs:\n",
      "    trj_times = np.array(trj.hist_times)\n",
      "    trj_states = np.array(trj.hist_states)\n",
      "    prettyplotlib.plot(trj_times, trj_states[:,0], axes=ax)"
     ],
     "language": "python",
     "metadata": {},
     "outputs": [],
     "prompt_number": 52
    },
    {
     "cell_type": "code",
     "collapsed": false,
     "input": [
      "def plot_trj(trj):\n",
      "    times = np.array(trj.hist_times)\n",
      "    states = np.array(trj.hist_states)\n",
      "    prettyplotlib.plot(times, states[:,0])"
     ],
     "language": "python",
     "metadata": {},
     "outputs": [],
     "prompt_number": 59
    },
    {
     "cell_type": "code",
     "collapsed": false,
     "input": [
      "plot_trj(plot_trjs[3])"
     ],
     "language": "python",
     "metadata": {},
     "outputs": [],
     "prompt_number": 64
    },
    {
     "cell_type": "code",
     "collapsed": false,
     "input": [
      "pdist_res = we_res.get_pdist()\n",
      "bar(bin_xs, pdist_res)"
     ],
     "language": "python",
     "metadata": {},
     "outputs": [
      {
       "metadata": {},
       "output_type": "pyout",
       "prompt_number": 34,
       "text": [
        "<Container object of 30 artists>"
       ]
      }
     ],
     "prompt_number": 34
    },
    {
     "cell_type": "code",
     "collapsed": false,
     "input": [
      "pbar = ProgressBar(niter)\n",
      "pdist_nores = np.empty((nbins, niter))"
     ],
     "language": "python",
     "metadata": {},
     "outputs": [],
     "prompt_number": 46
    },
    {
     "cell_type": "code",
     "collapsed": false,
     "input": [
      "pbar.animate(0)\n",
      "for stidx in range(niter):\n",
      "    we_nores.run_step(resample=False)\n",
      "    pbar.animate(stidx + 1)"
     ],
     "language": "python",
     "metadata": {},
     "outputs": [
      {
       "output_type": "stream",
       "stream": "stdout",
       "text": [
        "\r",
        " [                       0%                       ]"
       ]
      },
      {
       "output_type": "stream",
       "stream": "stdout",
       "text": [
        "\r",
        " [                       0%                       ]  1 of 200 complete"
       ]
      },
      {
       "output_type": "stream",
       "stream": "stdout",
       "text": [
        "\r",
        " [                       1%                       ]  2 of 200 complete"
       ]
      },
      {
       "output_type": "stream",
       "stream": "stdout",
       "text": [
        "\r",
        " [=                      2%                       ]  3 of 200 complete"
       ]
      },
      {
       "output_type": "stream",
       "stream": "stdout",
       "text": [
        "\r",
        " [=                      2%                       ]  4 of 200 complete"
       ]
      },
      {
       "output_type": "stream",
       "stream": "stdout",
       "text": [
        "\r",
        " [=                      2%                       ]  5 of 200 complete"
       ]
      },
      {
       "output_type": "stream",
       "stream": "stdout",
       "text": [
        "\r",
        " [=                      3%                       ]  6 of 200 complete"
       ]
      },
      {
       "output_type": "stream",
       "stream": "stdout",
       "text": [
        "\r",
        " [==                     4%                       ]  7 of 200 complete"
       ]
      },
      {
       "output_type": "stream",
       "stream": "stdout",
       "text": [
        "\r",
        " [==                     4%                       ]  8 of 200 complete"
       ]
      },
      {
       "output_type": "stream",
       "stream": "stdout",
       "text": [
        "\r",
        " [==                     4%                       ]  9 of 200 complete"
       ]
      },
      {
       "output_type": "stream",
       "stream": "stdout",
       "text": [
        "\r",
        " [==                     5%                       ]  10 of 200 complete"
       ]
      },
      {
       "output_type": "stream",
       "stream": "stdout",
       "text": [
        "\r",
        " [===                    6%                       ]  11 of 200 complete"
       ]
      },
      {
       "output_type": "stream",
       "stream": "stdout",
       "text": [
        "\r",
        " [===                    6%                       ]  12 of 200 complete"
       ]
      },
      {
       "output_type": "stream",
       "stream": "stdout",
       "text": [
        "\r",
        " [===                    6%                       ]  13 of 200 complete"
       ]
      },
      {
       "output_type": "stream",
       "stream": "stdout",
       "text": [
        "\r",
        " [===                    7%                       ]  14 of 200 complete"
       ]
      },
      {
       "output_type": "stream",
       "stream": "stdout",
       "text": [
        "\r",
        " [====                   8%                       ]  15 of 200 complete"
       ]
      },
      {
       "output_type": "stream",
       "stream": "stdout",
       "text": [
        "\r",
        " [====                   8%                       ]  16 of 200 complete"
       ]
      },
      {
       "output_type": "stream",
       "stream": "stdout",
       "text": [
        "\r",
        " [====                   8%                       ]  17 of 200 complete"
       ]
      },
      {
       "output_type": "stream",
       "stream": "stdout",
       "text": [
        "\r",
        " [====                   9%                       ]  18 of 200 complete"
       ]
      },
      {
       "output_type": "stream",
       "stream": "stdout",
       "text": [
        "\r",
        " [=====                 10%                       ]  19 of 200 complete"
       ]
      },
      {
       "output_type": "stream",
       "stream": "stdout",
       "text": [
        "\r",
        " [=====                 10%                       ]  20 of 200 complete"
       ]
      },
      {
       "output_type": "stream",
       "stream": "stdout",
       "text": [
        "\r",
        " [=====                 10%                       ]  21 of 200 complete"
       ]
      },
      {
       "output_type": "stream",
       "stream": "stdout",
       "text": [
        "\r",
        " [=====                 11%                       ]  22 of 200 complete"
       ]
      },
      {
       "output_type": "stream",
       "stream": "stdout",
       "text": [
        "\r",
        " [======                12%                       ]  23 of 200 complete"
       ]
      },
      {
       "output_type": "stream",
       "stream": "stdout",
       "text": [
        "\r",
        " [======                12%                       ]  24 of 200 complete"
       ]
      },
      {
       "output_type": "stream",
       "stream": "stdout",
       "text": [
        "\r",
        " [======                12%                       ]  25 of 200 complete"
       ]
      },
      {
       "output_type": "stream",
       "stream": "stdout",
       "text": [
        "\r",
        " [======                13%                       ]  26 of 200 complete"
       ]
      },
      {
       "output_type": "stream",
       "stream": "stdout",
       "text": [
        "\r",
        " [=======               14%                       ]  27 of 200 complete"
       ]
      },
      {
       "output_type": "stream",
       "stream": "stdout",
       "text": [
        "\r",
        " [=======               14%                       ]  28 of 200 complete"
       ]
      },
      {
       "output_type": "stream",
       "stream": "stdout",
       "text": [
        "\r",
        " [=======               14%                       ]  29 of 200 complete"
       ]
      },
      {
       "output_type": "stream",
       "stream": "stdout",
       "text": [
        "\r",
        " [=======               15%                       ]  30 of 200 complete"
       ]
      },
      {
       "output_type": "stream",
       "stream": "stdout",
       "text": [
        "\r",
        " [========              16%                       ]  31 of 200 complete"
       ]
      },
      {
       "output_type": "stream",
       "stream": "stdout",
       "text": [
        "\r",
        " [========              16%                       ]  32 of 200 complete"
       ]
      },
      {
       "output_type": "stream",
       "stream": "stdout",
       "text": [
        "\r",
        " [========              16%                       ]  33 of 200 complete"
       ]
      },
      {
       "output_type": "stream",
       "stream": "stdout",
       "text": [
        "\r",
        " [========              17%                       ]  34 of 200 complete"
       ]
      },
      {
       "output_type": "stream",
       "stream": "stdout",
       "text": [
        "\r",
        " [=========             18%                       ]  35 of 200 complete"
       ]
      },
      {
       "output_type": "stream",
       "stream": "stdout",
       "text": [
        "\r",
        " [=========             18%                       ]  36 of 200 complete"
       ]
      },
      {
       "output_type": "stream",
       "stream": "stdout",
       "text": [
        "\r",
        " [=========             18%                       ]  37 of 200 complete"
       ]
      },
      {
       "output_type": "stream",
       "stream": "stdout",
       "text": [
        "\r",
        " [=========             19%                       ]  38 of 200 complete"
       ]
      },
      {
       "output_type": "stream",
       "stream": "stdout",
       "text": [
        "\r",
        " [==========            20%                       ]  39 of 200 complete"
       ]
      },
      {
       "output_type": "stream",
       "stream": "stdout",
       "text": [
        "\r",
        " [==========            20%                       ]  40 of 200 complete"
       ]
      },
      {
       "output_type": "stream",
       "stream": "stdout",
       "text": [
        "\r",
        " [==========            20%                       ]  41 of 200 complete"
       ]
      },
      {
       "output_type": "stream",
       "stream": "stdout",
       "text": [
        "\r",
        " [==========            21%                       ]  42 of 200 complete"
       ]
      },
      {
       "output_type": "stream",
       "stream": "stdout",
       "text": [
        "\r",
        " [===========           22%                       ]  43 of 200 complete"
       ]
      },
      {
       "output_type": "stream",
       "stream": "stdout",
       "text": [
        "\r",
        " [===========           22%                       ]  44 of 200 complete"
       ]
      },
      {
       "output_type": "stream",
       "stream": "stdout",
       "text": [
        "\r",
        " [===========           22%                       ]  45 of 200 complete"
       ]
      },
      {
       "output_type": "stream",
       "stream": "stdout",
       "text": [
        "\r",
        " [===========           23%                       ]  46 of 200 complete"
       ]
      },
      {
       "output_type": "stream",
       "stream": "stdout",
       "text": [
        "\r",
        " [============          24%                       ]  47 of 200 complete"
       ]
      },
      {
       "output_type": "stream",
       "stream": "stdout",
       "text": [
        "\r",
        " [============          24%                       ]  48 of 200 complete"
       ]
      },
      {
       "output_type": "stream",
       "stream": "stdout",
       "text": [
        "\r",
        " [============          24%                       ]  49 of 200 complete"
       ]
      },
      {
       "output_type": "stream",
       "stream": "stdout",
       "text": [
        "\r",
        " [============          25%                       ]  50 of 200 complete"
       ]
      },
      {
       "output_type": "stream",
       "stream": "stdout",
       "text": [
        "\r",
        " [============          26%                       ]  51 of 200 complete"
       ]
      },
      {
       "output_type": "stream",
       "stream": "stdout",
       "text": [
        "\r",
        " [============          26%                       ]  52 of 200 complete"
       ]
      },
      {
       "output_type": "stream",
       "stream": "stdout",
       "text": [
        "\r",
        " [============          26%                       ]  53 of 200 complete"
       ]
      },
      {
       "output_type": "stream",
       "stream": "stdout",
       "text": [
        "\r",
        " [=============         27%                       ]  54 of 200 complete"
       ]
      },
      {
       "output_type": "stream",
       "stream": "stdout",
       "text": [
        "\r",
        " [=============         28%                       ]  55 of 200 complete"
       ]
      },
      {
       "output_type": "stream",
       "stream": "stdout",
       "text": [
        "\r",
        " [=============         28%                       ]  56 of 200 complete"
       ]
      },
      {
       "output_type": "stream",
       "stream": "stdout",
       "text": [
        "\r",
        " [=============         28%                       ]  57 of 200 complete"
       ]
      },
      {
       "output_type": "stream",
       "stream": "stdout",
       "text": [
        "\r",
        " [==============        29%                       ]  58 of 200 complete"
       ]
      },
      {
       "output_type": "stream",
       "stream": "stdout",
       "text": [
        "\r",
        " [==============        30%                       ]  59 of 200 complete"
       ]
      },
      {
       "output_type": "stream",
       "stream": "stdout",
       "text": [
        "\r",
        " [==============        30%                       ]  60 of 200 complete"
       ]
      },
      {
       "output_type": "stream",
       "stream": "stdout",
       "text": [
        "\r",
        " [==============        30%                       ]  61 of 200 complete"
       ]
      },
      {
       "output_type": "stream",
       "stream": "stdout",
       "text": [
        "\r",
        " [===============       31%                       ]  62 of 200 complete"
       ]
      },
      {
       "output_type": "stream",
       "stream": "stdout",
       "text": [
        "\r",
        " [===============       32%                       ]  63 of 200 complete"
       ]
      },
      {
       "output_type": "stream",
       "stream": "stdout",
       "text": [
        "\r",
        " [===============       32%                       ]  64 of 200 complete"
       ]
      },
      {
       "output_type": "stream",
       "stream": "stdout",
       "text": [
        "\r",
        " [===============       32%                       ]  65 of 200 complete"
       ]
      },
      {
       "output_type": "stream",
       "stream": "stdout",
       "text": [
        "\r",
        " [================      33%                       ]  66 of 200 complete"
       ]
      },
      {
       "output_type": "stream",
       "stream": "stdout",
       "text": [
        "\r",
        " [================      34%                       ]  67 of 200 complete"
       ]
      },
      {
       "output_type": "stream",
       "stream": "stdout",
       "text": [
        "\r",
        " [================      34%                       ]  68 of 200 complete"
       ]
      },
      {
       "output_type": "stream",
       "stream": "stdout",
       "text": [
        "\r",
        " [================      34%                       ]  69 of 200 complete"
       ]
      },
      {
       "output_type": "stream",
       "stream": "stdout",
       "text": [
        "\r",
        " [=================     35%                       ]  70 of 200 complete"
       ]
      },
      {
       "output_type": "stream",
       "stream": "stdout",
       "text": [
        "\r",
        " [=================     36%                       ]  71 of 200 complete"
       ]
      },
      {
       "output_type": "stream",
       "stream": "stdout",
       "text": [
        "\r",
        " [=================     36%                       ]  72 of 200 complete"
       ]
      },
      {
       "output_type": "stream",
       "stream": "stdout",
       "text": [
        "\r",
        " [=================     36%                       ]  73 of 200 complete"
       ]
      },
      {
       "output_type": "stream",
       "stream": "stdout",
       "text": [
        "\r",
        " [==================    37%                       ]  74 of 200 complete"
       ]
      },
      {
       "output_type": "stream",
       "stream": "stdout",
       "text": [
        "\r",
        " [==================    38%                       ]  75 of 200 complete"
       ]
      },
      {
       "output_type": "stream",
       "stream": "stdout",
       "text": [
        "\r",
        " [==================    38%                       ]  76 of 200 complete"
       ]
      },
      {
       "output_type": "stream",
       "stream": "stdout",
       "text": [
        "\r",
        " [==================    38%                       ]  77 of 200 complete"
       ]
      },
      {
       "output_type": "stream",
       "stream": "stdout",
       "text": [
        "\r",
        " [===================   39%                       ]  78 of 200 complete"
       ]
      },
      {
       "output_type": "stream",
       "stream": "stdout",
       "text": [
        "\r",
        " [===================   40%                       ]  79 of 200 complete"
       ]
      },
      {
       "output_type": "stream",
       "stream": "stdout",
       "text": [
        "\r",
        " [===================   40%                       ]  80 of 200 complete"
       ]
      },
      {
       "output_type": "stream",
       "stream": "stdout",
       "text": [
        "\r",
        " [===================   40%                       ]  81 of 200 complete"
       ]
      },
      {
       "output_type": "stream",
       "stream": "stdout",
       "text": [
        "\r",
        " [====================  41%                       ]  82 of 200 complete"
       ]
      },
      {
       "output_type": "stream",
       "stream": "stdout",
       "text": [
        "\r",
        " [====================  42%                       ]  83 of 200 complete"
       ]
      },
      {
       "output_type": "stream",
       "stream": "stdout",
       "text": [
        "\r",
        " [====================  42%                       ]  84 of 200 complete"
       ]
      },
      {
       "output_type": "stream",
       "stream": "stdout",
       "text": [
        "\r",
        " [====================  42%                       ]  85 of 200 complete"
       ]
      },
      {
       "output_type": "stream",
       "stream": "stdout",
       "text": [
        "\r",
        " [===================== 43%                       ]  86 of 200 complete"
       ]
      },
      {
       "output_type": "stream",
       "stream": "stdout",
       "text": [
        "\r",
        " [===================== 44%                       ]  87 of 200 complete"
       ]
      },
      {
       "output_type": "stream",
       "stream": "stdout",
       "text": [
        "\r",
        " [===================== 44%                       ]  88 of 200 complete"
       ]
      },
      {
       "output_type": "stream",
       "stream": "stdout",
       "text": [
        "\r",
        " [===================== 44%                       ]  89 of 200 complete"
       ]
      },
      {
       "output_type": "stream",
       "stream": "stdout",
       "text": [
        "\r",
        " [======================45%                       ]  90 of 200 complete"
       ]
      },
      {
       "output_type": "stream",
       "stream": "stdout",
       "text": [
        "\r",
        " [======================46%                       ]  91 of 200 complete"
       ]
      },
      {
       "output_type": "stream",
       "stream": "stdout",
       "text": [
        "\r",
        " [======================46%                       ]  92 of 200 complete"
       ]
      },
      {
       "output_type": "stream",
       "stream": "stdout",
       "text": [
        "\r",
        " [======================46%                       ]  93 of 200 complete"
       ]
      },
      {
       "output_type": "stream",
       "stream": "stdout",
       "text": [
        "\r",
        " [======================47%                       ]  94 of 200 complete"
       ]
      },
      {
       "output_type": "stream",
       "stream": "stdout",
       "text": [
        "\r",
        " [======================48%                       ]  95 of 200 complete"
       ]
      },
      {
       "output_type": "stream",
       "stream": "stdout",
       "text": [
        "\r",
        " [======================48%                       ]  96 of 200 complete"
       ]
      },
      {
       "output_type": "stream",
       "stream": "stdout",
       "text": [
        "\r",
        " [======================48%                       ]  97 of 200 complete"
       ]
      },
      {
       "output_type": "stream",
       "stream": "stdout",
       "text": [
        "\r",
        " [======================49%                       ]  98 of 200 complete"
       ]
      },
      {
       "output_type": "stream",
       "stream": "stdout",
       "text": [
        "\r",
        " [======================50%                       ]  99 of 200 complete"
       ]
      },
      {
       "output_type": "stream",
       "stream": "stdout",
       "text": [
        "\r",
        " [======================50%                       ]  100 of 200 complete"
       ]
      },
      {
       "output_type": "stream",
       "stream": "stdout",
       "text": [
        "\r",
        " [======================50%                       ]  101 of 200 complete"
       ]
      },
      {
       "output_type": "stream",
       "stream": "stdout",
       "text": [
        "\r",
        " [======================51%                       ]  102 of 200 complete"
       ]
      },
      {
       "output_type": "stream",
       "stream": "stdout",
       "text": [
        "\r",
        " [======================52%                       ]  103 of 200 complete"
       ]
      },
      {
       "output_type": "stream",
       "stream": "stdout",
       "text": [
        "\r",
        " [======================52%                       ]  104 of 200 complete"
       ]
      },
      {
       "output_type": "stream",
       "stream": "stdout",
       "text": [
        "\r",
        " [======================52%                       ]  105 of 200 complete"
       ]
      },
      {
       "output_type": "stream",
       "stream": "stdout",
       "text": [
        "\r",
        " [======================53%                       ]  106 of 200 complete"
       ]
      },
      {
       "output_type": "stream",
       "stream": "stdout",
       "text": [
        "\r",
        " [======================54%=                      ]  107 of 200 complete"
       ]
      },
      {
       "output_type": "stream",
       "stream": "stdout",
       "text": [
        "\r",
        " [======================54%=                      ]  108 of 200 complete"
       ]
      },
      {
       "output_type": "stream",
       "stream": "stdout",
       "text": [
        "\r",
        " [======================55%=                      ]  109 of 200 complete"
       ]
      },
      {
       "output_type": "stream",
       "stream": "stdout",
       "text": [
        "\r",
        " [======================55%=                      ]  110 of 200 complete"
       ]
      },
      {
       "output_type": "stream",
       "stream": "stdout",
       "text": [
        "\r",
        " [======================56%==                     ]  111 of 200 complete"
       ]
      },
      {
       "output_type": "stream",
       "stream": "stdout",
       "text": [
        "\r",
        " [======================56%==                     ]  112 of 200 complete"
       ]
      },
      {
       "output_type": "stream",
       "stream": "stdout",
       "text": [
        "\r",
        " [======================56%==                     ]  113 of 200 complete"
       ]
      },
      {
       "output_type": "stream",
       "stream": "stdout",
       "text": [
        "\r",
        " [======================57%==                     ]  114 of 200 complete"
       ]
      },
      {
       "output_type": "stream",
       "stream": "stdout",
       "text": [
        "\r",
        " [======================57%==                     ]  115 of 200 complete"
       ]
      },
      {
       "output_type": "stream",
       "stream": "stdout",
       "text": [
        "\r",
        " [======================58%===                    ]  116 of 200 complete"
       ]
      },
      {
       "output_type": "stream",
       "stream": "stdout",
       "text": [
        "\r",
        " [======================58%===                    ]  117 of 200 complete"
       ]
      },
      {
       "output_type": "stream",
       "stream": "stdout",
       "text": [
        "\r",
        " [======================59%===                    ]  118 of 200 complete"
       ]
      },
      {
       "output_type": "stream",
       "stream": "stdout",
       "text": [
        "\r",
        " [======================60%====                   ]  119 of 200 complete"
       ]
      },
      {
       "output_type": "stream",
       "stream": "stdout",
       "text": [
        "\r",
        " [======================60%====                   ]  120 of 200 complete"
       ]
      },
      {
       "output_type": "stream",
       "stream": "stdout",
       "text": [
        "\r",
        " [======================60%====                   ]  121 of 200 complete"
       ]
      },
      {
       "output_type": "stream",
       "stream": "stdout",
       "text": [
        "\r",
        " [======================61%====                   ]  122 of 200 complete"
       ]
      },
      {
       "output_type": "stream",
       "stream": "stdout",
       "text": [
        "\r",
        " [======================62%=====                  ]  123 of 200 complete"
       ]
      },
      {
       "output_type": "stream",
       "stream": "stdout",
       "text": [
        "\r",
        " [======================62%=====                  ]  124 of 200 complete"
       ]
      },
      {
       "output_type": "stream",
       "stream": "stdout",
       "text": [
        "\r",
        " [======================62%=====                  ]  125 of 200 complete"
       ]
      },
      {
       "output_type": "stream",
       "stream": "stdout",
       "text": [
        "\r",
        " [======================63%=====                  ]  126 of 200 complete"
       ]
      },
      {
       "output_type": "stream",
       "stream": "stdout",
       "text": [
        "\r",
        " [======================64%======                 ]  127 of 200 complete"
       ]
      },
      {
       "output_type": "stream",
       "stream": "stdout",
       "text": [
        "\r",
        " [======================64%======                 ]  128 of 200 complete"
       ]
      },
      {
       "output_type": "stream",
       "stream": "stdout",
       "text": [
        "\r",
        " [======================64%======                 ]  129 of 200 complete"
       ]
      },
      {
       "output_type": "stream",
       "stream": "stdout",
       "text": [
        "\r",
        " [======================65%======                 ]  130 of 200 complete"
       ]
      },
      {
       "output_type": "stream",
       "stream": "stdout",
       "text": [
        "\r",
        " [======================66%=======                ]  131 of 200 complete"
       ]
      },
      {
       "output_type": "stream",
       "stream": "stdout",
       "text": [
        "\r",
        " [======================66%=======                ]  132 of 200 complete"
       ]
      },
      {
       "output_type": "stream",
       "stream": "stdout",
       "text": [
        "\r",
        " [======================66%=======                ]  133 of 200 complete"
       ]
      },
      {
       "output_type": "stream",
       "stream": "stdout",
       "text": [
        "\r",
        " [======================67%=======                ]  134 of 200 complete"
       ]
      },
      {
       "output_type": "stream",
       "stream": "stdout",
       "text": [
        "\r",
        " [======================68%========               ]  135 of 200 complete"
       ]
      },
      {
       "output_type": "stream",
       "stream": "stdout",
       "text": [
        "\r",
        " [======================68%========               ]  136 of 200 complete"
       ]
      },
      {
       "output_type": "stream",
       "stream": "stdout",
       "text": [
        "\r",
        " [======================68%========               ]  137 of 200 complete"
       ]
      },
      {
       "output_type": "stream",
       "stream": "stdout",
       "text": [
        "\r",
        " [======================69%========               ]  138 of 200 complete"
       ]
      },
      {
       "output_type": "stream",
       "stream": "stdout",
       "text": [
        "\r",
        " [======================70%=========              ]  139 of 200 complete"
       ]
      },
      {
       "output_type": "stream",
       "stream": "stdout",
       "text": [
        "\r",
        " [======================70%=========              ]  140 of 200 complete"
       ]
      },
      {
       "output_type": "stream",
       "stream": "stdout",
       "text": [
        "\r",
        " [======================70%=========              ]  141 of 200 complete"
       ]
      },
      {
       "output_type": "stream",
       "stream": "stdout",
       "text": [
        "\r",
        " [======================71%=========              ]  142 of 200 complete"
       ]
      },
      {
       "output_type": "stream",
       "stream": "stdout",
       "text": [
        "\r",
        " [======================72%==========             ]  143 of 200 complete"
       ]
      },
      {
       "output_type": "stream",
       "stream": "stdout",
       "text": [
        "\r",
        " [======================72%==========             ]  144 of 200 complete"
       ]
      },
      {
       "output_type": "stream",
       "stream": "stdout",
       "text": [
        "\r",
        " [======================72%==========             ]  145 of 200 complete"
       ]
      },
      {
       "output_type": "stream",
       "stream": "stdout",
       "text": [
        "\r",
        " [======================73%==========             ]  146 of 200 complete"
       ]
      },
      {
       "output_type": "stream",
       "stream": "stdout",
       "text": [
        "\r",
        " [======================74%===========            ]  147 of 200 complete"
       ]
      },
      {
       "output_type": "stream",
       "stream": "stdout",
       "text": [
        "\r",
        " [======================74%===========            ]  148 of 200 complete"
       ]
      },
      {
       "output_type": "stream",
       "stream": "stdout",
       "text": [
        "\r",
        " [======================74%===========            ]  149 of 200 complete"
       ]
      },
      {
       "output_type": "stream",
       "stream": "stdout",
       "text": [
        "\r",
        " [======================75%===========            ]  150 of 200 complete"
       ]
      },
      {
       "output_type": "stream",
       "stream": "stdout",
       "text": [
        "\r",
        " [======================76%===========            ]  151 of 200 complete"
       ]
      },
      {
       "output_type": "stream",
       "stream": "stdout",
       "text": [
        "\r",
        " [======================76%===========            ]  152 of 200 complete"
       ]
      },
      {
       "output_type": "stream",
       "stream": "stdout",
       "text": [
        "\r",
        " [======================76%===========            ]  153 of 200 complete"
       ]
      },
      {
       "output_type": "stream",
       "stream": "stdout",
       "text": [
        "\r",
        " [======================77%============           ]  154 of 200 complete"
       ]
      },
      {
       "output_type": "stream",
       "stream": "stdout",
       "text": [
        "\r",
        " [======================78%============           ]  155 of 200 complete"
       ]
      },
      {
       "output_type": "stream",
       "stream": "stdout",
       "text": [
        "\r",
        " [======================78%============           ]  156 of 200 complete"
       ]
      },
      {
       "output_type": "stream",
       "stream": "stdout",
       "text": [
        "\r",
        " [======================78%============           ]  157 of 200 complete"
       ]
      },
      {
       "output_type": "stream",
       "stream": "stdout",
       "text": [
        "\r",
        " [======================79%=============          ]  158 of 200 complete"
       ]
      },
      {
       "output_type": "stream",
       "stream": "stdout",
       "text": [
        "\r",
        " [======================80%=============          ]  159 of 200 complete"
       ]
      },
      {
       "output_type": "stream",
       "stream": "stdout",
       "text": [
        "\r",
        " [======================80%=============          ]  160 of 200 complete"
       ]
      },
      {
       "output_type": "stream",
       "stream": "stdout",
       "text": [
        "\r",
        " [======================80%=============          ]  161 of 200 complete"
       ]
      },
      {
       "output_type": "stream",
       "stream": "stdout",
       "text": [
        "\r",
        " [======================81%==============         ]  162 of 200 complete"
       ]
      },
      {
       "output_type": "stream",
       "stream": "stdout",
       "text": [
        "\r",
        " [======================82%==============         ]  163 of 200 complete"
       ]
      },
      {
       "output_type": "stream",
       "stream": "stdout",
       "text": [
        "\r",
        " [======================82%==============         ]  164 of 200 complete"
       ]
      },
      {
       "output_type": "stream",
       "stream": "stdout",
       "text": [
        "\r",
        " [======================82%==============         ]  165 of 200 complete"
       ]
      },
      {
       "output_type": "stream",
       "stream": "stdout",
       "text": [
        "\r",
        " [======================83%===============        ]  166 of 200 complete"
       ]
      },
      {
       "output_type": "stream",
       "stream": "stdout",
       "text": [
        "\r",
        " [======================84%===============        ]  167 of 200 complete"
       ]
      },
      {
       "output_type": "stream",
       "stream": "stdout",
       "text": [
        "\r",
        " [======================84%===============        ]  168 of 200 complete"
       ]
      },
      {
       "output_type": "stream",
       "stream": "stdout",
       "text": [
        "\r",
        " [======================84%===============        ]  169 of 200 complete"
       ]
      },
      {
       "output_type": "stream",
       "stream": "stdout",
       "text": [
        "\r",
        " [======================85%================       ]  170 of 200 complete"
       ]
      },
      {
       "output_type": "stream",
       "stream": "stdout",
       "text": [
        "\r",
        " [======================86%================       ]  171 of 200 complete"
       ]
      },
      {
       "output_type": "stream",
       "stream": "stdout",
       "text": [
        "\r",
        " [======================86%================       ]  172 of 200 complete"
       ]
      },
      {
       "output_type": "stream",
       "stream": "stdout",
       "text": [
        "\r",
        " [======================86%================       ]  173 of 200 complete"
       ]
      },
      {
       "output_type": "stream",
       "stream": "stdout",
       "text": [
        "\r",
        " [======================87%=================      ]  174 of 200 complete"
       ]
      },
      {
       "output_type": "stream",
       "stream": "stdout",
       "text": [
        "\r",
        " [======================88%=================      ]  175 of 200 complete"
       ]
      },
      {
       "output_type": "stream",
       "stream": "stdout",
       "text": [
        "\r",
        " [======================88%=================      ]  176 of 200 complete"
       ]
      },
      {
       "output_type": "stream",
       "stream": "stdout",
       "text": [
        "\r",
        " [======================88%=================      ]  177 of 200 complete"
       ]
      },
      {
       "output_type": "stream",
       "stream": "stdout",
       "text": [
        "\r",
        " [======================89%==================     ]  178 of 200 complete"
       ]
      },
      {
       "output_type": "stream",
       "stream": "stdout",
       "text": [
        "\r",
        " [======================90%==================     ]  179 of 200 complete"
       ]
      },
      {
       "output_type": "stream",
       "stream": "stdout",
       "text": [
        "\r",
        " [======================90%==================     ]  180 of 200 complete"
       ]
      },
      {
       "output_type": "stream",
       "stream": "stdout",
       "text": [
        "\r",
        " [======================90%==================     ]  181 of 200 complete"
       ]
      },
      {
       "output_type": "stream",
       "stream": "stdout",
       "text": [
        "\r",
        " [======================91%===================    ]  182 of 200 complete"
       ]
      },
      {
       "output_type": "stream",
       "stream": "stdout",
       "text": [
        "\r",
        " [======================92%===================    ]  183 of 200 complete"
       ]
      },
      {
       "output_type": "stream",
       "stream": "stdout",
       "text": [
        "\r",
        " [======================92%===================    ]  184 of 200 complete"
       ]
      },
      {
       "output_type": "stream",
       "stream": "stdout",
       "text": [
        "\r",
        " [======================92%===================    ]  185 of 200 complete"
       ]
      },
      {
       "output_type": "stream",
       "stream": "stdout",
       "text": [
        "\r",
        " [======================93%====================   ]  186 of 200 complete"
       ]
      },
      {
       "output_type": "stream",
       "stream": "stdout",
       "text": [
        "\r",
        " [======================94%====================   ]  187 of 200 complete"
       ]
      },
      {
       "output_type": "stream",
       "stream": "stdout",
       "text": [
        "\r",
        " [======================94%====================   ]  188 of 200 complete"
       ]
      },
      {
       "output_type": "stream",
       "stream": "stdout",
       "text": [
        "\r",
        " [======================94%====================   ]  189 of 200 complete"
       ]
      },
      {
       "output_type": "stream",
       "stream": "stdout",
       "text": [
        "\r",
        " [======================95%=====================  ]  190 of 200 complete"
       ]
      },
      {
       "output_type": "stream",
       "stream": "stdout",
       "text": [
        "\r",
        " [======================96%=====================  ]  191 of 200 complete"
       ]
      },
      {
       "output_type": "stream",
       "stream": "stdout",
       "text": [
        "\r",
        " [======================96%=====================  ]  192 of 200 complete"
       ]
      },
      {
       "output_type": "stream",
       "stream": "stdout",
       "text": [
        "\r",
        " [======================96%=====================  ]  193 of 200 complete"
       ]
      },
      {
       "output_type": "stream",
       "stream": "stdout",
       "text": [
        "\r",
        " [======================97%====================== ]  194 of 200 complete"
       ]
      },
      {
       "output_type": "stream",
       "stream": "stdout",
       "text": [
        "\r",
        " [======================98%====================== ]  195 of 200 complete"
       ]
      },
      {
       "output_type": "stream",
       "stream": "stdout",
       "text": [
        "\r",
        " [======================98%====================== ]  196 of 200 complete"
       ]
      },
      {
       "output_type": "stream",
       "stream": "stdout",
       "text": [
        "\r",
        " [======================98%====================== ]  197 of 200 complete"
       ]
      },
      {
       "output_type": "stream",
       "stream": "stdout",
       "text": [
        "\r",
        " [======================99%=======================]  198 of 200 complete"
       ]
      },
      {
       "output_type": "stream",
       "stream": "stdout",
       "text": [
        "\r",
        " [=====================100%=======================]  199 of 200 complete"
       ]
      },
      {
       "output_type": "stream",
       "stream": "stdout",
       "text": [
        "\r",
        " [=====================100%=======================]  200 of 200 complete"
       ]
      }
     ],
     "prompt_number": 34
    },
    {
     "cell_type": "markdown",
     "metadata": {},
     "source": [
      "As before, make sure the phases are suffiently randomized:"
     ]
    },
    {
     "cell_type": "code",
     "collapsed": false,
     "input": [
      "plot_trjs = list(we_nores)\n",
      "plot_trjs = plot_trjs[::8]\n",
      "fig = figure()\n",
      "ax = fig.gca()\n",
      "for trj in plot_trjs:\n",
      "    trj_times = np.array(trj.hist_times)\n",
      "    trj_states = np.array(trj.hist_states)\n",
      "    prettyplotlib.plot(trj_times, trj_states[:,0], axes=ax)"
     ],
     "language": "python",
     "metadata": {},
     "outputs": [],
     "prompt_number": 40
    },
    {
     "cell_type": "code",
     "collapsed": false,
     "input": [
      "plot(trj_times, trj_states[:,0])"
     ],
     "language": "python",
     "metadata": {},
     "outputs": [
      {
       "metadata": {},
       "output_type": "pyout",
       "prompt_number": 42,
       "text": [
        "[<matplotlib.lines.Line2D at 0x7effd0eb16d0>]"
       ]
      }
     ],
     "prompt_number": 42
    },
    {
     "cell_type": "heading",
     "level": 4,
     "metadata": {},
     "source": [
      "Now with ensembles of ensembles"
     ]
    },
    {
     "cell_type": "code",
     "collapsed": false,
     "input": [
      "step_time = 2.0\n",
      "run_time = 50.0\n",
      "niter = int(run_time / step_time)\n",
      "nens = 20\n",
      "wes_res = []\n",
      "wes_nores = []\n",
      "for eidx in range(nens):\n",
      "    wes_res.append(we.Ensemble(step_time, paving, (2, 3), init_trjs))\n",
      "    wes_nores.append(we.Ensemble(step_time, paving, (2, 3), init_trjs))"
     ],
     "language": "python",
     "metadata": {},
     "outputs": [],
     "prompt_number": 34
    },
    {
     "cell_type": "code",
     "collapsed": false,
     "input": [
      "prog_ctr = 0\n",
      "pbar = ProgressBar(nens * niter * 2)"
=======
      "trj.run_dynamics(50, 1e5)"
>>>>>>> b546b851
     ],
     "language": "python",
     "metadata": {},
     "outputs": [],
<<<<<<< HEAD
     "prompt_number": 35
=======
     "prompt_number": 21
>>>>>>> b546b851
    },
    {
     "cell_type": "code",
     "collapsed": false,
     "input": [
<<<<<<< HEAD
      "pbar.animate(0)\n",
      "for ens in wes_res:\n",
      "    for stidx in range(niter):\n",
      "        ens.run_step(resample=True)\n",
      "        prog_ctr += 1\n",
      "        pbar.animate(prog_ctr)\n",
      "for ens in wes_nores:\n",
      "    for stidx in range(niter):\n",
      "        ens.run_step(resample=False)\n",
      "        prog_ctr += 1\n",
      "        pbar.animate(prog_ctr)"
=======
      "trj.rxn_counter"
>>>>>>> b546b851
     ],
     "language": "python",
     "metadata": {},
     "outputs": [
<<<<<<< HEAD
      {
       "output_type": "stream",
       "stream": "stdout",
       "text": [
        "\r",
        " [                       0%                       ]"
       ]
      },
=======
>>>>>>> b546b851
      {
       "output_type": "stream",
       "stream": "stdout",
       "text": [
        "\r",
        " [                       0%                       ]  1 of 1000 complete"
       ]
      },
      {
       "output_type": "stream",
       "stream": "stdout",
       "text": [
        "\r",
        " [                       0%                       ]  2 of 1000 complete"
       ]
      },
      {
       "output_type": "stream",
       "stream": "stdout",
       "text": [
        "\r",
        " [                       0%                       ]  3 of 1000 complete"
       ]
      },
      {
       "output_type": "stream",
       "stream": "stdout",
       "text": [
        "\r",
        " [                       0%                       ]  4 of 1000 complete"
       ]
      },
      {
       "output_type": "stream",
       "stream": "stdout",
       "text": [
        "\r",
        " [                       0%                       ]  5 of 1000 complete"
       ]
      },
      {
       "output_type": "stream",
       "stream": "stdout",
       "text": [
        "\r",
        " [                       1%                       ]  6 of 1000 complete"
       ]
      },
      {
       "output_type": "stream",
       "stream": "stdout",
       "text": [
        "\r",
        " [                       1%                       ]  7 of 1000 complete"
       ]
      },
      {
       "output_type": "stream",
       "stream": "stdout",
       "text": [
        "\r",
        " [                       1%                       ]  8 of 1000 complete"
       ]
      },
      {
       "output_type": "stream",
       "stream": "stdout",
       "text": [
        "\r",
        " [                       1%                       ]  9 of 1000 complete"
       ]
      },
      {
       "output_type": "stream",
       "stream": "stdout",
       "text": [
        "\r",
        " [                       1%                       ]  10 of 1000 complete"
       ]
      },
      {
       "output_type": "stream",
       "stream": "stdout",
       "text": [
        "\r",
        " [                       1%                       ]  11 of 1000 complete"
       ]
      },
      {
       "output_type": "stream",
       "stream": "stdout",
       "text": [
        "\r",
        " [                       1%                       ]  12 of 1000 complete"
       ]
      },
      {
       "output_type": "stream",
       "stream": "stdout",
       "text": [
        "\r",
        " [                       1%                       ]  13 of 1000 complete"
       ]
      },
      {
       "output_type": "stream",
       "stream": "stdout",
       "text": [
        "\r",
        " [                       1%                       ]  14 of 1000 complete"
       ]
      },
      {
       "output_type": "stream",
       "stream": "stdout",
       "text": [
        "\r",
        " [=                      2%                       ]  15 of 1000 complete"
       ]
      },
      {
       "output_type": "stream",
       "stream": "stdout",
       "text": [
        "\r",
        " [=                      2%                       ]  16 of 1000 complete"
       ]
      },
      {
       "output_type": "stream",
       "stream": "stdout",
       "text": [
        "\r",
        " [=                      2%                       ]  17 of 1000 complete"
       ]
      },
      {
       "output_type": "stream",
       "stream": "stdout",
       "text": [
        "\r",
        " [=                      2%                       ]  18 of 1000 complete"
       ]
      },
      {
       "output_type": "stream",
       "stream": "stdout",
       "text": [
        "\r",
        " [=                      2%                       ]  19 of 1000 complete"
       ]
      },
      {
       "output_type": "stream",
       "stream": "stdout",
       "text": [
        "\r",
        " [=                      2%                       ]  20 of 1000 complete"
       ]
      },
      {
       "output_type": "stream",
       "stream": "stdout",
       "text": [
        "\r",
        " [=                      2%                       ]  21 of 1000 complete"
       ]
      },
      {
       "output_type": "stream",
       "stream": "stdout",
       "text": [
        "\r",
        " [=                      2%                       ]  22 of 1000 complete"
       ]
      },
      {
       "output_type": "stream",
       "stream": "stdout",
       "text": [
        "\r",
        " [=                      2%                       ]  23 of 1000 complete"
       ]
      },
      {
       "output_type": "stream",
       "stream": "stdout",
       "text": [
        "\r",
        " [=                      2%                       ]  24 of 1000 complete"
       ]
      },
      {
       "output_type": "stream",
       "stream": "stdout",
       "text": [
        "\r",
        " [=                      2%                       ]  25 of 1000 complete"
       ]
      },
      {
       "output_type": "stream",
       "stream": "stdout",
       "text": [
        "\r",
        " [=                      3%                       ]  26 of 1000 complete"
       ]
      },
      {
       "output_type": "stream",
       "stream": "stdout",
       "text": [
        "\r",
        " [=                      3%                       ]  27 of 1000 complete"
       ]
      },
      {
       "output_type": "stream",
       "stream": "stdout",
       "text": [
        "\r",
        " [=                      3%                       ]  28 of 1000 complete"
       ]
      },
      {
       "output_type": "stream",
       "stream": "stdout",
       "text": [
        "\r",
        " [=                      3%                       ]  29 of 1000 complete"
       ]
      },
      {
       "output_type": "stream",
       "stream": "stdout",
       "text": [
        "\r",
        " [=                      3%                       ]  30 of 1000 complete"
       ]
      },
      {
       "output_type": "stream",
       "stream": "stdout",
       "text": [
        "\r",
        " [=                      3%                       ]  31 of 1000 complete"
       ]
      },
      {
       "output_type": "stream",
       "stream": "stdout",
       "text": [
        "\r",
        " [=                      3%                       ]  32 of 1000 complete"
       ]
      },
      {
       "output_type": "stream",
       "stream": "stdout",
       "text": [
        "\r",
        " [=                      3%                       ]  33 of 1000 complete"
       ]
      },
      {
       "output_type": "stream",
       "stream": "stdout",
       "text": [
        "\r",
        " [=                      3%                       ]  34 of 1000 complete"
       ]
      },
      {
       "output_type": "stream",
       "stream": "stdout",
       "text": [
        "\r",
        " [==                     4%                       ]  35 of 1000 complete"
       ]
      },
      {
       "output_type": "stream",
       "stream": "stdout",
       "text": [
        "\r",
        " [==                     4%                       ]  36 of 1000 complete"
       ]
      },
      {
       "output_type": "stream",
       "stream": "stdout",
       "text": [
        "\r",
        " [==                     4%                       ]  37 of 1000 complete"
       ]
      },
      {
       "output_type": "stream",
       "stream": "stdout",
       "text": [
        "\r",
        " [==                     4%                       ]  38 of 1000 complete"
       ]
      },
      {
       "output_type": "stream",
       "stream": "stdout",
       "text": [
        "\r",
        " [==                     4%                       ]  39 of 1000 complete"
       ]
      },
      {
       "output_type": "stream",
       "stream": "stdout",
       "text": [
        "\r",
        " [==                     4%                       ]  40 of 1000 complete"
       ]
      },
      {
       "output_type": "stream",
       "stream": "stdout",
       "text": [
        "\r",
        " [==                     4%                       ]  41 of 1000 complete"
       ]
      },
      {
       "output_type": "stream",
       "stream": "stdout",
       "text": [
        "\r",
        " [==                     4%                       ]  42 of 1000 complete"
       ]
      },
      {
       "output_type": "stream",
       "stream": "stdout",
       "text": [
        "\r",
        " [==                     4%                       ]  43 of 1000 complete"
       ]
      },
      {
       "output_type": "stream",
       "stream": "stdout",
       "text": [
        "\r",
        " [==                     4%                       ]  44 of 1000 complete"
       ]
      },
      {
       "output_type": "stream",
       "stream": "stdout",
       "text": [
        "\r",
        " [==                     4%                       ]  45 of 1000 complete"
       ]
      },
      {
       "output_type": "stream",
       "stream": "stdout",
       "text": [
        "\r",
        " [==                     5%                       ]  46 of 1000 complete"
       ]
      },
      {
       "output_type": "stream",
       "stream": "stdout",
       "text": [
        "\r",
        " [==                     5%                       ]  47 of 1000 complete"
       ]
      },
      {
       "output_type": "stream",
       "stream": "stdout",
       "text": [
        "\r",
        " [==                     5%                       ]  48 of 1000 complete"
       ]
      },
      {
       "output_type": "stream",
       "stream": "stdout",
       "text": [
        "\r",
        " [==                     5%                       ]  49 of 1000 complete"
       ]
      },
      {
       "output_type": "stream",
       "stream": "stdout",
       "text": [
        "\r",
        " [==                     5%                       ]  50 of 1000 complete"
       ]
      },
      {
       "output_type": "stream",
       "stream": "stdout",
       "text": [
        "\r",
        " [==                     5%                       ]  51 of 1000 complete"
       ]
      },
      {
       "output_type": "stream",
       "stream": "stdout",
       "text": [
        "\r",
        " [==                     5%                       ]  52 of 1000 complete"
       ]
      },
      {
       "output_type": "stream",
       "stream": "stdout",
       "text": [
        "\r",
        " [==                     5%                       ]  53 of 1000 complete"
       ]
      },
      {
       "output_type": "stream",
       "stream": "stdout",
       "text": [
        "\r",
        " [==                     5%                       ]  54 of 1000 complete"
       ]
      },
      {
       "output_type": "stream",
       "stream": "stdout",
       "text": [
        "\r",
        " [===                    6%                       ]  55 of 1000 complete"
       ]
      },
      {
       "output_type": "stream",
       "stream": "stdout",
       "text": [
        "\r",
        " [===                    6%                       ]  56 of 1000 complete"
       ]
      },
      {
       "output_type": "stream",
       "stream": "stdout",
       "text": [
        "\r",
        " [===                    6%                       ]  57 of 1000 complete"
       ]
      },
      {
       "output_type": "stream",
       "stream": "stdout",
       "text": [
        "\r",
        " [===                    6%                       ]  58 of 1000 complete"
       ]
      },
      {
       "output_type": "stream",
       "stream": "stdout",
       "text": [
        "\r",
        " [===                    6%                       ]  59 of 1000 complete"
       ]
      },
      {
       "output_type": "stream",
       "stream": "stdout",
       "text": [
        "\r",
        " [===                    6%                       ]  60 of 1000 complete"
       ]
      },
      {
       "output_type": "stream",
       "stream": "stdout",
       "text": [
        "\r",
        " [===                    6%                       ]  61 of 1000 complete"
       ]
      },
      {
       "output_type": "stream",
       "stream": "stdout",
       "text": [
        "\r",
        " [===                    6%                       ]  62 of 1000 complete"
       ]
      },
      {
       "output_type": "stream",
       "stream": "stdout",
       "text": [
        "\r",
        " [===                    6%                       ]  63 of 1000 complete"
       ]
      },
      {
       "output_type": "stream",
       "stream": "stdout",
       "text": [
        "\r",
        " [===                    6%                       ]  64 of 1000 complete"
       ]
      },
      {
       "output_type": "stream",
       "stream": "stdout",
       "text": [
        "\r",
        " [===                    6%                       ]  65 of 1000 complete"
       ]
      },
      {
       "output_type": "stream",
       "stream": "stdout",
       "text": [
        "\r",
        " [===                    7%                       ]  66 of 1000 complete"
       ]
      },
      {
       "output_type": "stream",
       "stream": "stdout",
       "text": [
        "\r",
        " [===                    7%                       ]  67 of 1000 complete"
       ]
      },
      {
       "output_type": "stream",
       "stream": "stdout",
       "text": [
        "\r",
        " [===                    7%                       ]  68 of 1000 complete"
       ]
      },
      {
       "output_type": "stream",
       "stream": "stdout",
       "text": [
        "\r",
        " [===                    7%                       ]  69 of 1000 complete"
       ]
      },
      {
       "output_type": "stream",
       "stream": "stdout",
       "text": [
        "\r",
        " [===                    7%                       ]  70 of 1000 complete"
       ]
      },
      {
       "output_type": "stream",
       "stream": "stdout",
       "text": [
        "\r",
        " [===                    7%                       ]  71 of 1000 complete"
       ]
      },
      {
       "output_type": "stream",
       "stream": "stdout",
       "text": [
        "\r",
        " [===                    7%                       ]  72 of 1000 complete"
       ]
      },
      {
       "output_type": "stream",
       "stream": "stdout",
       "text": [
        "\r",
        " [===                    7%                       ]  73 of 1000 complete"
       ]
      },
      {
       "output_type": "stream",
       "stream": "stdout",
       "text": [
        "\r",
        " [===                    7%                       ]  74 of 1000 complete"
       ]
      },
      {
       "output_type": "stream",
       "stream": "stdout",
       "text": [
        "\r",
        " [====                   8%                       ]  75 of 1000 complete"
       ]
      },
      {
       "output_type": "stream",
       "stream": "stdout",
       "text": [
        "\r",
        " [====                   8%                       ]  76 of 1000 complete"
       ]
      },
      {
       "output_type": "stream",
       "stream": "stdout",
       "text": [
        "\r",
        " [====                   8%                       ]  77 of 1000 complete"
       ]
      },
      {
       "output_type": "stream",
       "stream": "stdout",
       "text": [
        "\r",
        " [====                   8%                       ]  78 of 1000 complete"
       ]
      },
      {
       "output_type": "stream",
       "stream": "stdout",
       "text": [
        "\r",
        " [====                   8%                       ]  79 of 1000 complete"
       ]
      },
      {
       "output_type": "stream",
       "stream": "stdout",
       "text": [
        "\r",
        " [====                   8%                       ]  80 of 1000 complete"
       ]
      },
      {
       "output_type": "stream",
       "stream": "stdout",
       "text": [
        "\r",
        " [====                   8%                       ]  81 of 1000 complete"
       ]
      },
      {
       "output_type": "stream",
       "stream": "stdout",
       "text": [
        "\r",
        " [====                   8%                       ]  82 of 1000 complete"
       ]
      },
      {
       "output_type": "stream",
       "stream": "stdout",
       "text": [
        "\r",
        " [====                   8%                       ]  83 of 1000 complete"
       ]
      },
      {
       "output_type": "stream",
       "stream": "stdout",
       "text": [
        "\r",
        " [====                   8%                       ]  84 of 1000 complete"
       ]
      },
      {
       "output_type": "stream",
       "stream": "stdout",
       "text": [
        "\r",
        " [====                   8%                       ]  85 of 1000 complete"
       ]
      },
      {
       "output_type": "stream",
       "stream": "stdout",
       "text": [
        "\r",
        " [====                   9%                       ]  86 of 1000 complete"
       ]
      },
      {
       "output_type": "stream",
       "stream": "stdout",
       "text": [
        "\r",
        " [====                   9%                       ]  87 of 1000 complete"
       ]
      },
      {
       "output_type": "stream",
       "stream": "stdout",
       "text": [
        "\r",
        " [====                   9%                       ]  88 of 1000 complete"
       ]
      },
      {
       "output_type": "stream",
       "stream": "stdout",
       "text": [
        "\r",
        " [====                   9%                       ]  89 of 1000 complete"
       ]
      },
      {
       "output_type": "stream",
       "stream": "stdout",
       "text": [
        "\r",
        " [====                   9%                       ]  90 of 1000 complete"
       ]
      },
      {
       "output_type": "stream",
       "stream": "stdout",
       "text": [
        "\r",
        " [====                   9%                       ]  91 of 1000 complete"
       ]
      },
      {
       "output_type": "stream",
       "stream": "stdout",
       "text": [
        "\r",
        " [====                   9%                       ]  92 of 1000 complete"
       ]
      },
      {
       "output_type": "stream",
       "stream": "stdout",
       "text": [
        "\r",
        " [====                   9%                       ]  93 of 1000 complete"
       ]
      },
      {
       "output_type": "stream",
       "stream": "stdout",
       "text": [
        "\r",
        " [====                   9%                       ]  94 of 1000 complete"
       ]
      },
      {
       "output_type": "stream",
       "stream": "stdout",
       "text": [
        "\r",
        " [=====                 10%                       ]  95 of 1000 complete"
       ]
      },
      {
       "output_type": "stream",
       "stream": "stdout",
       "text": [
        "\r",
        " [=====                 10%                       ]  96 of 1000 complete"
       ]
      },
      {
       "output_type": "stream",
       "stream": "stdout",
       "text": [
        "\r",
        " [=====                 10%                       ]  97 of 1000 complete"
       ]
      },
      {
       "output_type": "stream",
       "stream": "stdout",
       "text": [
        "\r",
        " [=====                 10%                       ]  98 of 1000 complete"
       ]
      },
      {
       "output_type": "stream",
       "stream": "stdout",
       "text": [
        "\r",
        " [=====                 10%                       ]  99 of 1000 complete"
       ]
      },
      {
       "output_type": "stream",
       "stream": "stdout",
       "text": [
        "\r",
        " [=====                 10%                       ]  100 of 1000 complete"
       ]
      },
      {
       "output_type": "stream",
       "stream": "stdout",
       "text": [
        "\r",
        " [=====                 10%                       ]  101 of 1000 complete"
       ]
      },
      {
       "output_type": "stream",
       "stream": "stdout",
       "text": [
        "\r",
        " [=====                 10%                       ]  102 of 1000 complete"
       ]
      },
      {
       "output_type": "stream",
       "stream": "stdout",
       "text": [
        "\r",
        " [=====                 10%                       ]  103 of 1000 complete"
       ]
      },
      {
       "output_type": "stream",
       "stream": "stdout",
       "text": [
        "\r",
        " [=====                 10%                       ]  104 of 1000 complete"
       ]
      },
      {
       "output_type": "stream",
       "stream": "stdout",
       "text": [
        "\r",
        " [=====                 10%                       ]  105 of 1000 complete"
       ]
      },
      {
       "output_type": "stream",
       "stream": "stdout",
       "text": [
        "\r",
        " [=====                 11%                       ]  106 of 1000 complete"
       ]
      },
      {
       "output_type": "stream",
       "stream": "stdout",
       "text": [
        "\r",
        " [=====                 11%                       ]  107 of 1000 complete"
       ]
      },
      {
       "output_type": "stream",
       "stream": "stdout",
       "text": [
        "\r",
        " [=====                 11%                       ]  108 of 1000 complete"
       ]
      },
      {
       "output_type": "stream",
       "stream": "stdout",
       "text": [
        "\r",
        " [=====                 11%                       ]  109 of 1000 complete"
       ]
      },
      {
       "output_type": "stream",
       "stream": "stdout",
       "text": [
        "\r",
        " [=====                 11%                       ]  110 of 1000 complete"
       ]
      },
      {
       "output_type": "stream",
       "stream": "stdout",
       "text": [
        "\r",
        " [=====                 11%                       ]  111 of 1000 complete"
       ]
      },
      {
       "output_type": "stream",
       "stream": "stdout",
       "text": [
        "\r",
        " [=====                 11%                       ]  112 of 1000 complete"
       ]
      },
      {
       "output_type": "stream",
       "stream": "stdout",
       "text": [
        "\r",
        " [=====                 11%                       ]  113 of 1000 complete"
       ]
      },
      {
       "output_type": "stream",
       "stream": "stdout",
       "text": [
        "\r",
        " [=====                 11%                       ]  114 of 1000 complete"
       ]
      },
      {
       "output_type": "stream",
       "stream": "stdout",
       "text": [
        "\r",
        " [======                12%                       ]  115 of 1000 complete"
       ]
      },
      {
       "output_type": "stream",
       "stream": "stdout",
       "text": [
        "\r",
        " [======                12%                       ]  116 of 1000 complete"
       ]
      },
      {
       "output_type": "stream",
       "stream": "stdout",
       "text": [
        "\r",
        " [======                12%                       ]  117 of 1000 complete"
       ]
      },
      {
       "output_type": "stream",
       "stream": "stdout",
       "text": [
        "\r",
        " [======                12%                       ]  118 of 1000 complete"
       ]
      },
      {
       "output_type": "stream",
       "stream": "stdout",
       "text": [
        "\r",
        " [======                12%                       ]  119 of 1000 complete"
       ]
      },
      {
       "output_type": "stream",
       "stream": "stdout",
       "text": [
        "\r",
        " [======                12%                       ]  120 of 1000 complete"
       ]
      },
      {
       "output_type": "stream",
       "stream": "stdout",
       "text": [
        "\r",
        " [======                12%                       ]  121 of 1000 complete"
       ]
      },
      {
       "output_type": "stream",
       "stream": "stdout",
       "text": [
        "\r",
        " [======                12%                       ]  122 of 1000 complete"
       ]
      },
      {
       "output_type": "stream",
       "stream": "stdout",
       "text": [
        "\r",
        " [======                12%                       ]  123 of 1000 complete"
       ]
      },
      {
       "output_type": "stream",
       "stream": "stdout",
       "text": [
        "\r",
        " [======                12%                       ]  124 of 1000 complete"
       ]
      },
      {
       "output_type": "stream",
       "stream": "stdout",
       "text": [
        "\r",
        " [======                12%                       ]  125 of 1000 complete"
       ]
      },
      {
       "output_type": "stream",
       "stream": "stdout",
       "text": [
        "\r",
        " [======                13%                       ]  126 of 1000 complete"
       ]
      },
      {
       "output_type": "stream",
       "stream": "stdout",
       "text": [
        "\r",
        " [======                13%                       ]  127 of 1000 complete"
       ]
      },
      {
       "output_type": "stream",
       "stream": "stdout",
       "text": [
        "\r",
        " [======                13%                       ]  128 of 1000 complete"
       ]
      },
      {
       "output_type": "stream",
       "stream": "stdout",
       "text": [
        "\r",
        " [======                13%                       ]  129 of 1000 complete"
       ]
      },
      {
       "output_type": "stream",
       "stream": "stdout",
       "text": [
        "\r",
        " [======                13%                       ]  130 of 1000 complete"
       ]
      },
      {
       "output_type": "stream",
       "stream": "stdout",
       "text": [
        "\r",
        " [======                13%                       ]  131 of 1000 complete"
       ]
      },
      {
       "output_type": "stream",
       "stream": "stdout",
       "text": [
        "\r",
        " [======                13%                       ]  132 of 1000 complete"
       ]
      },
      {
       "output_type": "stream",
       "stream": "stdout",
       "text": [
        "\r",
        " [======                13%                       ]  133 of 1000 complete"
       ]
      },
      {
       "output_type": "stream",
       "stream": "stdout",
       "text": [
        "\r",
        " [======                13%                       ]  134 of 1000 complete"
       ]
      },
      {
       "output_type": "stream",
       "stream": "stdout",
       "text": [
        "\r",
        " [=======               14%                       ]  135 of 1000 complete"
       ]
      },
      {
       "output_type": "stream",
       "stream": "stdout",
       "text": [
        "\r",
        " [=======               14%                       ]  136 of 1000 complete"
       ]
      },
      {
       "output_type": "stream",
       "stream": "stdout",
       "text": [
        "\r",
        " [=======               14%                       ]  137 of 1000 complete"
       ]
      },
      {
       "output_type": "stream",
       "stream": "stdout",
       "text": [
        "\r",
        " [=======               14%                       ]  138 of 1000 complete"
       ]
      },
      {
       "output_type": "stream",
       "stream": "stdout",
       "text": [
        "\r",
        " [=======               14%                       ]  139 of 1000 complete"
       ]
      },
      {
       "output_type": "stream",
       "stream": "stdout",
       "text": [
        "\r",
        " [=======               14%                       ]  140 of 1000 complete"
       ]
      },
      {
       "output_type": "stream",
       "stream": "stdout",
       "text": [
        "\r",
        " [=======               14%                       ]  141 of 1000 complete"
       ]
      },
      {
       "output_type": "stream",
       "stream": "stdout",
       "text": [
        "\r",
        " [=======               14%                       ]  142 of 1000 complete"
       ]
      },
      {
       "output_type": "stream",
       "stream": "stdout",
       "text": [
        "\r",
        " [=======               14%                       ]  143 of 1000 complete"
       ]
      },
      {
       "output_type": "stream",
       "stream": "stdout",
       "text": [
        "\r",
        " [=======               14%                       ]  144 of 1000 complete"
       ]
      },
      {
       "output_type": "stream",
       "stream": "stdout",
       "text": [
        "\r",
        " [=======               14%                       ]  145 of 1000 complete"
       ]
      },
      {
       "output_type": "stream",
       "stream": "stdout",
       "text": [
        "\r",
        " [=======               15%                       ]  146 of 1000 complete"
       ]
      },
      {
       "output_type": "stream",
       "stream": "stdout",
       "text": [
        "\r",
        " [=======               15%                       ]  147 of 1000 complete"
       ]
      },
      {
       "output_type": "stream",
       "stream": "stdout",
       "text": [
        "\r",
        " [=======               15%                       ]  148 of 1000 complete"
       ]
      },
      {
       "output_type": "stream",
       "stream": "stdout",
       "text": [
        "\r",
        " [=======               15%                       ]  149 of 1000 complete"
       ]
      },
      {
       "output_type": "stream",
       "stream": "stdout",
       "text": [
        "\r",
        " [=======               15%                       ]  150 of 1000 complete"
       ]
      },
      {
       "output_type": "stream",
       "stream": "stdout",
       "text": [
        "\r",
        " [=======               15%                       ]  151 of 1000 complete"
       ]
      },
      {
       "output_type": "stream",
       "stream": "stdout",
       "text": [
        "\r",
        " [=======               15%                       ]  152 of 1000 complete"
       ]
      },
      {
       "output_type": "stream",
       "stream": "stdout",
       "text": [
        "\r",
        " [=======               15%                       ]  153 of 1000 complete"
       ]
      },
      {
       "output_type": "stream",
       "stream": "stdout",
       "text": [
        "\r",
        " [=======               15%                       ]  154 of 1000 complete"
       ]
      },
      {
       "output_type": "stream",
       "stream": "stdout",
       "text": [
        "\r",
        " [========              16%                       ]  155 of 1000 complete"
       ]
      },
      {
       "output_type": "stream",
       "stream": "stdout",
       "text": [
        "\r",
        " [========              16%                       ]  156 of 1000 complete"
       ]
      },
      {
       "output_type": "stream",
       "stream": "stdout",
       "text": [
        "\r",
        " [========              16%                       ]  157 of 1000 complete"
       ]
      },
      {
       "output_type": "stream",
       "stream": "stdout",
       "text": [
        "\r",
        " [========              16%                       ]  158 of 1000 complete"
       ]
      },
      {
       "output_type": "stream",
       "stream": "stdout",
       "text": [
        "\r",
        " [========              16%                       ]  159 of 1000 complete"
       ]
      },
      {
       "output_type": "stream",
       "stream": "stdout",
       "text": [
        "\r",
        " [========              16%                       ]  160 of 1000 complete"
       ]
      },
      {
       "output_type": "stream",
       "stream": "stdout",
       "text": [
        "\r",
        " [========              16%                       ]  161 of 1000 complete"
       ]
      },
      {
       "output_type": "stream",
       "stream": "stdout",
       "text": [
        "\r",
        " [========              16%                       ]  162 of 1000 complete"
       ]
      },
      {
       "output_type": "stream",
       "stream": "stdout",
       "text": [
        "\r",
        " [========              16%                       ]  163 of 1000 complete"
       ]
      },
      {
       "output_type": "stream",
       "stream": "stdout",
       "text": [
        "\r",
        " [========              16%                       ]  164 of 1000 complete"
       ]
      },
      {
       "output_type": "stream",
       "stream": "stdout",
       "text": [
        "\r",
        " [========              16%                       ]  165 of 1000 complete"
       ]
      },
      {
       "output_type": "stream",
       "stream": "stdout",
       "text": [
        "\r",
        " [========              17%                       ]  166 of 1000 complete"
       ]
      },
      {
       "output_type": "stream",
       "stream": "stdout",
       "text": [
        "\r",
        " [========              17%                       ]  167 of 1000 complete"
       ]
      },
      {
       "output_type": "stream",
       "stream": "stdout",
       "text": [
        "\r",
        " [========              17%                       ]  168 of 1000 complete"
       ]
      },
      {
       "output_type": "stream",
       "stream": "stdout",
       "text": [
        "\r",
        " [========              17%                       ]  169 of 1000 complete"
       ]
      },
      {
       "output_type": "stream",
       "stream": "stdout",
       "text": [
        "\r",
        " [========              17%                       ]  170 of 1000 complete"
       ]
      },
      {
       "output_type": "stream",
       "stream": "stdout",
       "text": [
        "\r",
        " [========              17%                       ]  171 of 1000 complete"
       ]
      },
      {
       "output_type": "stream",
       "stream": "stdout",
       "text": [
        "\r",
        " [========              17%                       ]  172 of 1000 complete"
       ]
      },
      {
       "output_type": "stream",
       "stream": "stdout",
       "text": [
        "\r",
        " [========              17%                       ]  173 of 1000 complete"
       ]
      },
      {
       "output_type": "stream",
       "stream": "stdout",
       "text": [
        "\r",
        " [========              17%                       ]  174 of 1000 complete"
       ]
      },
      {
       "output_type": "stream",
       "stream": "stdout",
       "text": [
        "\r",
        " [=========             18%                       ]  175 of 1000 complete"
       ]
      },
      {
       "output_type": "stream",
       "stream": "stdout",
       "text": [
        "\r",
        " [=========             18%                       ]  176 of 1000 complete"
       ]
      },
      {
       "output_type": "stream",
       "stream": "stdout",
       "text": [
        "\r",
        " [=========             18%                       ]  177 of 1000 complete"
       ]
      },
      {
       "output_type": "stream",
       "stream": "stdout",
       "text": [
        "\r",
        " [=========             18%                       ]  178 of 1000 complete"
       ]
      },
      {
       "output_type": "stream",
       "stream": "stdout",
       "text": [
        "\r",
        " [=========             18%                       ]  179 of 1000 complete"
       ]
      },
      {
       "output_type": "stream",
       "stream": "stdout",
       "text": [
        "\r",
        " [=========             18%                       ]  180 of 1000 complete"
       ]
      },
      {
       "output_type": "stream",
       "stream": "stdout",
       "text": [
        "\r",
        " [=========             18%                       ]  181 of 1000 complete"
       ]
      },
      {
       "output_type": "stream",
       "stream": "stdout",
       "text": [
        "\r",
        " [=========             18%                       ]  182 of 1000 complete"
       ]
      },
      {
       "output_type": "stream",
       "stream": "stdout",
       "text": [
        "\r",
        " [=========             18%                       ]  183 of 1000 complete"
       ]
      },
      {
       "output_type": "stream",
       "stream": "stdout",
       "text": [
        "\r",
        " [=========             18%                       ]  184 of 1000 complete"
       ]
      },
      {
       "output_type": "stream",
       "stream": "stdout",
       "text": [
        "\r",
        " [=========             18%                       ]  185 of 1000 complete"
       ]
      },
      {
       "output_type": "stream",
       "stream": "stdout",
       "text": [
        "\r",
        " [=========             19%                       ]  186 of 1000 complete"
       ]
      },
      {
       "output_type": "stream",
       "stream": "stdout",
       "text": [
        "\r",
        " [=========             19%                       ]  187 of 1000 complete"
       ]
      },
      {
       "output_type": "stream",
       "stream": "stdout",
       "text": [
        "\r",
        " [=========             19%                       ]  188 of 1000 complete"
       ]
      },
      {
       "output_type": "stream",
       "stream": "stdout",
       "text": [
        "\r",
        " [=========             19%                       ]  189 of 1000 complete"
       ]
      },
      {
       "output_type": "stream",
       "stream": "stdout",
       "text": [
        "\r",
        " [=========             19%                       ]  190 of 1000 complete"
       ]
      },
      {
       "output_type": "stream",
       "stream": "stdout",
       "text": [
        "\r",
        " [=========             19%                       ]  191 of 1000 complete"
       ]
      },
      {
       "output_type": "stream",
       "stream": "stdout",
       "text": [
        "\r",
        " [=========             19%                       ]  192 of 1000 complete"
       ]
      },
      {
       "output_type": "stream",
       "stream": "stdout",
       "text": [
        "\r",
        " [=========             19%                       ]  193 of 1000 complete"
       ]
      },
      {
       "output_type": "stream",
       "stream": "stdout",
       "text": [
        "\r",
        " [=========             19%                       ]  194 of 1000 complete"
       ]
      },
      {
       "output_type": "stream",
       "stream": "stdout",
       "text": [
        "\r",
        " [==========            20%                       ]  195 of 1000 complete"
       ]
      },
      {
       "output_type": "stream",
       "stream": "stdout",
       "text": [
        "\r",
        " [==========            20%                       ]  196 of 1000 complete"
       ]
      },
      {
       "output_type": "stream",
       "stream": "stdout",
       "text": [
        "\r",
        " [==========            20%                       ]  197 of 1000 complete"
       ]
      },
      {
       "output_type": "stream",
       "stream": "stdout",
       "text": [
        "\r",
        " [==========            20%                       ]  198 of 1000 complete"
       ]
      },
      {
       "output_type": "stream",
       "stream": "stdout",
       "text": [
        "\r",
        " [==========            20%                       ]  199 of 1000 complete"
       ]
      },
      {
       "output_type": "stream",
       "stream": "stdout",
       "text": [
        "\r",
        " [==========            20%                       ]  200 of 1000 complete"
       ]
      },
      {
       "output_type": "stream",
       "stream": "stdout",
       "text": [
        "\r",
        " [==========            20%                       ]  201 of 1000 complete"
       ]
      },
      {
       "output_type": "stream",
       "stream": "stdout",
       "text": [
        "\r",
        " [==========            20%                       ]  202 of 1000 complete"
       ]
      },
      {
       "output_type": "stream",
       "stream": "stdout",
       "text": [
        "\r",
        " [==========            20%                       ]  203 of 1000 complete"
       ]
      },
      {
       "output_type": "stream",
       "stream": "stdout",
       "text": [
        "\r",
        " [==========            20%                       ]  204 of 1000 complete"
       ]
      },
      {
       "output_type": "stream",
       "stream": "stdout",
       "text": [
        "\r",
        " [==========            20%                       ]  205 of 1000 complete"
       ]
      },
      {
       "output_type": "stream",
       "stream": "stdout",
       "text": [
        "\r",
        " [==========            21%                       ]  206 of 1000 complete"
       ]
      },
      {
       "output_type": "stream",
       "stream": "stdout",
       "text": [
        "\r",
        " [==========            21%                       ]  207 of 1000 complete"
       ]
      },
      {
       "output_type": "stream",
       "stream": "stdout",
       "text": [
        "\r",
        " [==========            21%                       ]  208 of 1000 complete"
       ]
      },
      {
       "output_type": "stream",
       "stream": "stdout",
       "text": [
        "\r",
        " [==========            21%                       ]  209 of 1000 complete"
       ]
      },
      {
       "output_type": "stream",
       "stream": "stdout",
       "text": [
        "\r",
        " [==========            21%                       ]  210 of 1000 complete"
       ]
      },
      {
       "output_type": "stream",
       "stream": "stdout",
       "text": [
        "\r",
        " [==========            21%                       ]  211 of 1000 complete"
       ]
      },
      {
       "output_type": "stream",
       "stream": "stdout",
       "text": [
        "\r",
        " [==========            21%                       ]  212 of 1000 complete"
       ]
      },
      {
       "output_type": "stream",
       "stream": "stdout",
       "text": [
        "\r",
        " [==========            21%                       ]  213 of 1000 complete"
       ]
      },
      {
       "output_type": "stream",
       "stream": "stdout",
       "text": [
        "\r",
        " [==========            21%                       ]  214 of 1000 complete"
       ]
      },
      {
       "output_type": "stream",
       "stream": "stdout",
       "text": [
        "\r",
        " [===========           22%                       ]  215 of 1000 complete"
       ]
      },
      {
       "output_type": "stream",
       "stream": "stdout",
       "text": [
        "\r",
        " [===========           22%                       ]  216 of 1000 complete"
       ]
      },
      {
       "output_type": "stream",
       "stream": "stdout",
       "text": [
        "\r",
        " [===========           22%                       ]  217 of 1000 complete"
       ]
      },
      {
       "output_type": "stream",
       "stream": "stdout",
       "text": [
        "\r",
        " [===========           22%                       ]  218 of 1000 complete"
       ]
      },
      {
       "output_type": "stream",
       "stream": "stdout",
       "text": [
        "\r",
        " [===========           22%                       ]  219 of 1000 complete"
       ]
      },
      {
       "output_type": "stream",
       "stream": "stdout",
       "text": [
        "\r",
        " [===========           22%                       ]  220 of 1000 complete"
       ]
      },
      {
       "output_type": "stream",
       "stream": "stdout",
       "text": [
        "\r",
        " [===========           22%                       ]  221 of 1000 complete"
       ]
      },
      {
       "output_type": "stream",
       "stream": "stdout",
       "text": [
        "\r",
        " [===========           22%                       ]  222 of 1000 complete"
       ]
      },
      {
       "output_type": "stream",
       "stream": "stdout",
       "text": [
        "\r",
        " [===========           22%                       ]  223 of 1000 complete"
       ]
      },
      {
       "output_type": "stream",
       "stream": "stdout",
       "text": [
        "\r",
        " [===========           22%                       ]  224 of 1000 complete"
       ]
      },
      {
       "output_type": "stream",
       "stream": "stdout",
       "text": [
        "\r",
        " [===========           22%                       ]  225 of 1000 complete"
       ]
      },
      {
       "output_type": "stream",
       "stream": "stdout",
       "text": [
        "\r",
        " [===========           23%                       ]  226 of 1000 complete"
       ]
      },
      {
       "output_type": "stream",
       "stream": "stdout",
       "text": [
        "\r",
        " [===========           23%                       ]  227 of 1000 complete"
       ]
      },
      {
       "output_type": "stream",
       "stream": "stdout",
       "text": [
        "\r",
        " [===========           23%                       ]  228 of 1000 complete"
       ]
      },
      {
       "output_type": "stream",
       "stream": "stdout",
       "text": [
        "\r",
        " [===========           23%                       ]  229 of 1000 complete"
       ]
      },
      {
       "output_type": "stream",
       "stream": "stdout",
       "text": [
        "\r",
        " [===========           23%                       ]  230 of 1000 complete"
       ]
      },
      {
       "output_type": "stream",
       "stream": "stdout",
       "text": [
        "\r",
        " [===========           23%                       ]  231 of 1000 complete"
       ]
      },
      {
       "output_type": "stream",
       "stream": "stdout",
       "text": [
        "\r",
        " [===========           23%                       ]  232 of 1000 complete"
       ]
      },
      {
       "output_type": "stream",
       "stream": "stdout",
       "text": [
        "\r",
        " [===========           23%                       ]  233 of 1000 complete"
       ]
      },
      {
       "output_type": "stream",
       "stream": "stdout",
       "text": [
        "\r",
        " [===========           23%                       ]  234 of 1000 complete"
       ]
      },
      {
       "output_type": "stream",
       "stream": "stdout",
       "text": [
        "\r",
        " [============          24%                       ]  235 of 1000 complete"
       ]
      },
      {
       "output_type": "stream",
       "stream": "stdout",
       "text": [
        "\r",
        " [============          24%                       ]  236 of 1000 complete"
       ]
      },
      {
       "output_type": "stream",
       "stream": "stdout",
       "text": [
        "\r",
        " [============          24%                       ]  237 of 1000 complete"
       ]
      },
      {
       "output_type": "stream",
       "stream": "stdout",
       "text": [
        "\r",
        " [============          24%                       ]  238 of 1000 complete"
       ]
      },
      {
       "output_type": "stream",
       "stream": "stdout",
       "text": [
        "\r",
        " [============          24%                       ]  239 of 1000 complete"
       ]
      },
      {
       "output_type": "stream",
       "stream": "stdout",
       "text": [
        "\r",
        " [============          24%                       ]  240 of 1000 complete"
       ]
      },
      {
       "output_type": "stream",
       "stream": "stdout",
       "text": [
        "\r",
        " [============          24%                       ]  241 of 1000 complete"
       ]
      },
      {
       "output_type": "stream",
       "stream": "stdout",
       "text": [
        "\r",
        " [============          24%                       ]  242 of 1000 complete"
       ]
      },
      {
       "output_type": "stream",
       "stream": "stdout",
       "text": [
        "\r",
        " [============          24%                       ]  243 of 1000 complete"
       ]
      },
      {
       "output_type": "stream",
       "stream": "stdout",
       "text": [
        "\r",
        " [============          24%                       ]  244 of 1000 complete"
       ]
      },
      {
       "output_type": "stream",
       "stream": "stdout",
       "text": [
        "\r",
        " [============          24%                       ]  245 of 1000 complete"
       ]
      },
      {
       "output_type": "stream",
       "stream": "stdout",
       "text": [
        "\r",
        " [============          25%                       ]  246 of 1000 complete"
       ]
      },
      {
       "output_type": "stream",
       "stream": "stdout",
       "text": [
        "\r",
        " [============          25%                       ]  247 of 1000 complete"
       ]
      },
      {
       "output_type": "stream",
       "stream": "stdout",
       "text": [
        "\r",
        " [============          25%                       ]  248 of 1000 complete"
       ]
      },
      {
       "output_type": "stream",
       "stream": "stdout",
       "text": [
        "\r",
        " [============          25%                       ]  249 of 1000 complete"
       ]
      },
      {
       "output_type": "stream",
       "stream": "stdout",
       "text": [
        "\r",
        " [============          25%                       ]  250 of 1000 complete"
       ]
      },
      {
       "output_type": "stream",
       "stream": "stdout",
       "text": [
        "\r",
        " [============          25%                       ]  251 of 1000 complete"
       ]
      },
      {
       "output_type": "stream",
       "stream": "stdout",
       "text": [
        "\r",
        " [============          25%                       ]  252 of 1000 complete"
       ]
      },
      {
       "output_type": "stream",
       "stream": "stdout",
       "text": [
        "\r",
        " [============          25%                       ]  253 of 1000 complete"
       ]
      },
      {
       "output_type": "stream",
       "stream": "stdout",
       "text": [
        "\r",
        " [============          25%                       ]  254 of 1000 complete"
       ]
      },
      {
       "output_type": "stream",
       "stream": "stdout",
       "text": [
        "\r",
        " [============          26%                       ]  255 of 1000 complete"
       ]
      },
      {
       "output_type": "stream",
       "stream": "stdout",
       "text": [
        "\r",
        " [============          26%                       ]  256 of 1000 complete"
       ]
      },
      {
       "output_type": "stream",
       "stream": "stdout",
       "text": [
        "\r",
        " [============          26%                       ]  257 of 1000 complete"
       ]
      },
      {
       "output_type": "stream",
       "stream": "stdout",
       "text": [
        "\r",
        " [============          26%                       ]  258 of 1000 complete"
       ]
      },
      {
       "output_type": "stream",
       "stream": "stdout",
       "text": [
        "\r",
        " [============          26%                       ]  259 of 1000 complete"
       ]
      },
      {
       "output_type": "stream",
       "stream": "stdout",
       "text": [
        "\r",
        " [============          26%                       ]  260 of 1000 complete"
       ]
      },
      {
       "output_type": "stream",
       "stream": "stdout",
       "text": [
        "\r",
        " [============          26%                       ]  261 of 1000 complete"
       ]
      },
      {
       "output_type": "stream",
       "stream": "stdout",
       "text": [
        "\r",
        " [============          26%                       ]  262 of 1000 complete"
       ]
      },
      {
       "output_type": "stream",
       "stream": "stdout",
       "text": [
        "\r",
        " [============          26%                       ]  263 of 1000 complete"
       ]
      },
      {
       "output_type": "stream",
       "stream": "stdout",
       "text": [
        "\r",
        " [============          26%                       ]  264 of 1000 complete"
       ]
      },
      {
       "output_type": "stream",
       "stream": "stdout",
       "text": [
        "\r",
        " [============          26%                       ]  265 of 1000 complete"
       ]
      },
      {
       "output_type": "stream",
       "stream": "stdout",
       "text": [
        "\r",
        " [=============         27%                       ]  266 of 1000 complete"
       ]
      },
      {
       "output_type": "stream",
       "stream": "stdout",
       "text": [
        "\r",
        " [=============         27%                       ]  267 of 1000 complete"
       ]
      },
      {
       "output_type": "stream",
       "stream": "stdout",
       "text": [
        "\r",
        " [=============         27%                       ]  268 of 1000 complete"
       ]
      },
      {
       "output_type": "stream",
       "stream": "stdout",
       "text": [
        "\r",
        " [=============         27%                       ]  269 of 1000 complete"
       ]
      },
      {
       "output_type": "stream",
       "stream": "stdout",
       "text": [
        "\r",
        " [=============         27%                       ]  270 of 1000 complete"
       ]
      },
      {
       "output_type": "stream",
       "stream": "stdout",
       "text": [
        "\r",
        " [=============         27%                       ]  271 of 1000 complete"
       ]
      },
      {
       "output_type": "stream",
       "stream": "stdout",
       "text": [
        "\r",
        " [=============         27%                       ]  272 of 1000 complete"
       ]
      },
      {
       "output_type": "stream",
       "stream": "stdout",
       "text": [
        "\r",
        " [=============         27%                       ]  273 of 1000 complete"
       ]
      },
      {
       "output_type": "stream",
       "stream": "stdout",
       "text": [
        "\r",
        " [=============         27%                       ]  274 of 1000 complete"
       ]
      },
      {
       "output_type": "stream",
       "stream": "stdout",
       "text": [
        "\r",
        " [=============         28%                       ]  275 of 1000 complete"
       ]
      },
      {
       "output_type": "stream",
       "stream": "stdout",
       "text": [
        "\r",
        " [=============         28%                       ]  276 of 1000 complete"
       ]
      },
      {
       "output_type": "stream",
       "stream": "stdout",
       "text": [
        "\r",
        " [=============         28%                       ]  277 of 1000 complete"
       ]
      },
      {
       "output_type": "stream",
       "stream": "stdout",
       "text": [
        "\r",
        " [=============         28%                       ]  278 of 1000 complete"
       ]
      },
      {
       "output_type": "stream",
       "stream": "stdout",
       "text": [
        "\r",
        " [=============         28%                       ]  279 of 1000 complete"
       ]
      },
      {
       "output_type": "stream",
       "stream": "stdout",
       "text": [
        "\r",
        " [=============         28%                       ]  280 of 1000 complete"
       ]
      },
      {
       "output_type": "stream",
       "stream": "stdout",
       "text": [
        "\r",
        " [=============         28%                       ]  281 of 1000 complete"
       ]
      },
      {
       "output_type": "stream",
       "stream": "stdout",
       "text": [
        "\r",
        " [=============         28%                       ]  282 of 1000 complete"
       ]
      },
      {
       "output_type": "stream",
       "stream": "stdout",
       "text": [
        "\r",
        " [=============         28%                       ]  283 of 1000 complete"
       ]
      },
      {
       "output_type": "stream",
       "stream": "stdout",
       "text": [
        "\r",
        " [=============         28%                       ]  284 of 1000 complete"
       ]
      },
      {
       "output_type": "stream",
       "stream": "stdout",
       "text": [
        "\r",
        " [=============         28%                       ]  285 of 1000 complete"
       ]
      },
      {
       "output_type": "stream",
       "stream": "stdout",
       "text": [
        "\r",
        " [==============        29%                       ]  286 of 1000 complete"
       ]
      },
      {
       "output_type": "stream",
       "stream": "stdout",
       "text": [
        "\r",
        " [==============        29%                       ]  287 of 1000 complete"
       ]
      },
      {
       "output_type": "stream",
       "stream": "stdout",
       "text": [
        "\r",
        " [==============        29%                       ]  288 of 1000 complete"
       ]
      },
      {
       "output_type": "stream",
       "stream": "stdout",
       "text": [
        "\r",
        " [==============        29%                       ]  289 of 1000 complete"
       ]
      },
      {
       "output_type": "stream",
       "stream": "stdout",
       "text": [
        "\r",
        " [==============        29%                       ]  290 of 1000 complete"
       ]
      },
      {
       "output_type": "stream",
       "stream": "stdout",
       "text": [
        "\r",
        " [==============        29%                       ]  291 of 1000 complete"
       ]
      },
      {
       "output_type": "stream",
       "stream": "stdout",
       "text": [
        "\r",
        " [==============        29%                       ]  292 of 1000 complete"
       ]
      },
      {
       "output_type": "stream",
       "stream": "stdout",
       "text": [
        "\r",
        " [==============        29%                       ]  293 of 1000 complete"
       ]
      },
      {
       "output_type": "stream",
       "stream": "stdout",
       "text": [
        "\r",
        " [==============        29%                       ]  294 of 1000 complete"
       ]
      },
      {
       "output_type": "stream",
       "stream": "stdout",
       "text": [
        "\r",
        " [==============        30%                       ]  295 of 1000 complete"
       ]
      },
      {
       "output_type": "stream",
       "stream": "stdout",
       "text": [
        "\r",
        " [==============        30%                       ]  296 of 1000 complete"
       ]
      },
      {
       "output_type": "stream",
       "stream": "stdout",
       "text": [
        "\r",
        " [==============        30%                       ]  297 of 1000 complete"
       ]
      },
      {
       "output_type": "stream",
       "stream": "stdout",
       "text": [
        "\r",
        " [==============        30%                       ]  298 of 1000 complete"
       ]
      },
      {
       "output_type": "stream",
       "stream": "stdout",
       "text": [
        "\r",
        " [==============        30%                       ]  299 of 1000 complete"
       ]
      },
      {
       "output_type": "stream",
       "stream": "stdout",
       "text": [
        "\r",
        " [==============        30%                       ]  300 of 1000 complete"
       ]
      },
      {
       "output_type": "stream",
       "stream": "stdout",
       "text": [
        "\r",
        " [==============        30%                       ]  301 of 1000 complete"
       ]
      },
      {
       "output_type": "stream",
       "stream": "stdout",
       "text": [
        "\r",
        " [==============        30%                       ]  302 of 1000 complete"
       ]
      },
      {
       "output_type": "stream",
       "stream": "stdout",
       "text": [
        "\r",
        " [==============        30%                       ]  303 of 1000 complete"
       ]
      },
      {
       "output_type": "stream",
       "stream": "stdout",
       "text": [
        "\r",
        " [==============        30%                       ]  304 of 1000 complete"
       ]
      },
      {
       "output_type": "stream",
       "stream": "stdout",
       "text": [
        "\r",
        " [==============        30%                       ]  305 of 1000 complete"
       ]
      },
      {
       "output_type": "stream",
       "stream": "stdout",
       "text": [
        "\r",
        " [===============       31%                       ]  306 of 1000 complete"
       ]
      },
      {
       "output_type": "stream",
       "stream": "stdout",
       "text": [
        "\r",
        " [===============       31%                       ]  307 of 1000 complete"
       ]
      },
      {
       "output_type": "stream",
       "stream": "stdout",
       "text": [
        "\r",
        " [===============       31%                       ]  308 of 1000 complete"
       ]
      },
      {
       "output_type": "stream",
       "stream": "stdout",
       "text": [
        "\r",
        " [===============       31%                       ]  309 of 1000 complete"
       ]
      },
      {
       "output_type": "stream",
       "stream": "stdout",
       "text": [
        "\r",
        " [===============       31%                       ]  310 of 1000 complete"
       ]
      },
      {
       "output_type": "stream",
       "stream": "stdout",
       "text": [
        "\r",
        " [===============       31%                       ]  311 of 1000 complete"
       ]
      },
      {
       "output_type": "stream",
       "stream": "stdout",
       "text": [
        "\r",
        " [===============       31%                       ]  312 of 1000 complete"
       ]
      },
      {
       "output_type": "stream",
       "stream": "stdout",
       "text": [
        "\r",
        " [===============       31%                       ]  313 of 1000 complete"
       ]
      },
      {
       "output_type": "stream",
       "stream": "stdout",
       "text": [
        "\r",
        " [===============       31%                       ]  314 of 1000 complete"
       ]
      },
      {
       "output_type": "stream",
       "stream": "stdout",
       "text": [
        "\r",
        " [===============       32%                       ]  315 of 1000 complete"
       ]
      },
      {
       "output_type": "stream",
       "stream": "stdout",
       "text": [
        "\r",
        " [===============       32%                       ]  316 of 1000 complete"
       ]
      },
      {
       "output_type": "stream",
       "stream": "stdout",
       "text": [
        "\r",
        " [===============       32%                       ]  317 of 1000 complete"
       ]
      },
      {
       "output_type": "stream",
       "stream": "stdout",
       "text": [
        "\r",
        " [===============       32%                       ]  318 of 1000 complete"
       ]
      },
      {
       "output_type": "stream",
       "stream": "stdout",
       "text": [
        "\r",
        " [===============       32%                       ]  319 of 1000 complete"
       ]
      },
      {
       "output_type": "stream",
       "stream": "stdout",
       "text": [
        "\r",
        " [===============       32%                       ]  320 of 1000 complete"
       ]
      },
      {
       "output_type": "stream",
       "stream": "stdout",
       "text": [
        "\r",
        " [===============       32%                       ]  321 of 1000 complete"
       ]
      },
      {
       "output_type": "stream",
       "stream": "stdout",
       "text": [
        "\r",
        " [===============       32%                       ]  322 of 1000 complete"
       ]
      },
      {
       "output_type": "stream",
       "stream": "stdout",
       "text": [
        "\r",
        " [===============       32%                       ]  323 of 1000 complete"
       ]
      },
      {
       "output_type": "stream",
       "stream": "stdout",
       "text": [
        "\r",
        " [===============       32%                       ]  324 of 1000 complete"
       ]
      },
      {
       "output_type": "stream",
       "stream": "stdout",
       "text": [
        "\r",
        " [===============       32%                       ]  325 of 1000 complete"
       ]
      },
      {
       "output_type": "stream",
       "stream": "stdout",
       "text": [
        "\r",
        " [================      33%                       ]  326 of 1000 complete"
       ]
      },
      {
       "output_type": "stream",
       "stream": "stdout",
       "text": [
        "\r",
        " [================      33%                       ]  327 of 1000 complete"
       ]
      },
      {
       "output_type": "stream",
       "stream": "stdout",
       "text": [
        "\r",
        " [================      33%                       ]  328 of 1000 complete"
       ]
      },
      {
       "output_type": "stream",
       "stream": "stdout",
       "text": [
        "\r",
        " [================      33%                       ]  329 of 1000 complete"
       ]
      },
      {
       "output_type": "stream",
       "stream": "stdout",
       "text": [
        "\r",
        " [================      33%                       ]  330 of 1000 complete"
       ]
      },
      {
       "output_type": "stream",
       "stream": "stdout",
       "text": [
        "\r",
        " [================      33%                       ]  331 of 1000 complete"
       ]
      },
      {
       "output_type": "stream",
       "stream": "stdout",
       "text": [
        "\r",
        " [================      33%                       ]  332 of 1000 complete"
       ]
      },
      {
       "output_type": "stream",
       "stream": "stdout",
       "text": [
        "\r",
        " [================      33%                       ]  333 of 1000 complete"
       ]
      },
      {
       "output_type": "stream",
       "stream": "stdout",
       "text": [
        "\r",
        " [================      33%                       ]  334 of 1000 complete"
       ]
      },
      {
       "output_type": "stream",
       "stream": "stdout",
       "text": [
        "\r",
        " [================      34%                       ]  335 of 1000 complete"
       ]
      },
      {
       "output_type": "stream",
       "stream": "stdout",
       "text": [
        "\r",
        " [================      34%                       ]  336 of 1000 complete"
       ]
      },
      {
       "output_type": "stream",
       "stream": "stdout",
       "text": [
        "\r",
        " [================      34%                       ]  337 of 1000 complete"
       ]
      },
      {
       "output_type": "stream",
       "stream": "stdout",
       "text": [
        "\r",
        " [================      34%                       ]  338 of 1000 complete"
       ]
      },
      {
       "output_type": "stream",
       "stream": "stdout",
       "text": [
        "\r",
        " [================      34%                       ]  339 of 1000 complete"
       ]
      },
      {
       "output_type": "stream",
       "stream": "stdout",
       "text": [
        "\r",
        " [================      34%                       ]  340 of 1000 complete"
       ]
      },
      {
       "output_type": "stream",
       "stream": "stdout",
       "text": [
        "\r",
        " [================      34%                       ]  341 of 1000 complete"
       ]
      },
      {
       "output_type": "stream",
       "stream": "stdout",
       "text": [
        "\r",
        " [================      34%                       ]  342 of 1000 complete"
       ]
      },
      {
       "output_type": "stream",
       "stream": "stdout",
       "text": [
        "\r",
        " [================      34%                       ]  343 of 1000 complete"
       ]
      },
      {
       "output_type": "stream",
       "stream": "stdout",
       "text": [
        "\r",
        " [================      34%                       ]  344 of 1000 complete"
       ]
      },
      {
       "output_type": "stream",
       "stream": "stdout",
       "text": [
        "\r",
        " [================      34%                       ]  345 of 1000 complete"
       ]
      },
      {
       "output_type": "stream",
       "stream": "stdout",
       "text": [
        "\r",
        " [=================     35%                       ]  346 of 1000 complete"
       ]
      },
      {
       "output_type": "stream",
       "stream": "stdout",
       "text": [
        "\r",
        " [=================     35%                       ]  347 of 1000 complete"
       ]
      },
      {
       "output_type": "stream",
       "stream": "stdout",
       "text": [
        "\r",
        " [=================     35%                       ]  348 of 1000 complete"
       ]
      },
      {
       "output_type": "stream",
       "stream": "stdout",
       "text": [
        "\r",
        " [=================     35%                       ]  349 of 1000 complete"
       ]
      },
      {
       "output_type": "stream",
       "stream": "stdout",
       "text": [
        "\r",
        " [=================     35%                       ]  350 of 1000 complete"
       ]
      },
      {
       "output_type": "stream",
       "stream": "stdout",
       "text": [
        "\r",
        " [=================     35%                       ]  351 of 1000 complete"
       ]
      },
      {
       "output_type": "stream",
       "stream": "stdout",
       "text": [
        "\r",
        " [=================     35%                       ]  352 of 1000 complete"
       ]
      },
      {
       "output_type": "stream",
       "stream": "stdout",
       "text": [
        "\r",
        " [=================     35%                       ]  353 of 1000 complete"
       ]
      },
      {
       "output_type": "stream",
       "stream": "stdout",
       "text": [
        "\r",
        " [=================     35%                       ]  354 of 1000 complete"
       ]
      },
      {
       "output_type": "stream",
       "stream": "stdout",
       "text": [
        "\r",
        " [=================     36%                       ]  355 of 1000 complete"
       ]
      },
      {
       "output_type": "stream",
       "stream": "stdout",
       "text": [
        "\r",
        " [=================     36%                       ]  356 of 1000 complete"
       ]
      },
      {
       "output_type": "stream",
       "stream": "stdout",
       "text": [
        "\r",
        " [=================     36%                       ]  357 of 1000 complete"
       ]
      },
      {
       "output_type": "stream",
       "stream": "stdout",
       "text": [
        "\r",
        " [=================     36%                       ]  358 of 1000 complete"
       ]
      },
      {
       "output_type": "stream",
       "stream": "stdout",
       "text": [
        "\r",
        " [=================     36%                       ]  359 of 1000 complete"
       ]
      },
      {
       "output_type": "stream",
       "stream": "stdout",
       "text": [
        "\r",
        " [=================     36%                       ]  360 of 1000 complete"
       ]
      },
      {
       "output_type": "stream",
       "stream": "stdout",
       "text": [
        "\r",
        " [=================     36%                       ]  361 of 1000 complete"
       ]
      },
      {
       "output_type": "stream",
       "stream": "stdout",
       "text": [
        "\r",
        " [=================     36%                       ]  362 of 1000 complete"
       ]
      },
      {
       "output_type": "stream",
       "stream": "stdout",
       "text": [
        "\r",
        " [=================     36%                       ]  363 of 1000 complete"
       ]
      },
      {
       "output_type": "stream",
       "stream": "stdout",
       "text": [
        "\r",
        " [=================     36%                       ]  364 of 1000 complete"
       ]
      },
      {
       "output_type": "stream",
       "stream": "stdout",
       "text": [
        "\r",
        " [=================     36%                       ]  365 of 1000 complete"
       ]
      },
      {
       "output_type": "stream",
       "stream": "stdout",
       "text": [
        "\r",
        " [==================    37%                       ]  366 of 1000 complete"
       ]
      },
      {
       "output_type": "stream",
       "stream": "stdout",
       "text": [
        "\r",
        " [==================    37%                       ]  367 of 1000 complete"
       ]
      },
      {
       "output_type": "stream",
       "stream": "stdout",
       "text": [
        "\r",
        " [==================    37%                       ]  368 of 1000 complete"
       ]
      },
      {
       "output_type": "stream",
       "stream": "stdout",
       "text": [
        "\r",
        " [==================    37%                       ]  369 of 1000 complete"
       ]
      },
      {
       "output_type": "stream",
       "stream": "stdout",
       "text": [
        "\r",
        " [==================    37%                       ]  370 of 1000 complete"
       ]
      },
      {
       "output_type": "stream",
       "stream": "stdout",
       "text": [
        "\r",
        " [==================    37%                       ]  371 of 1000 complete"
       ]
      },
      {
       "output_type": "stream",
       "stream": "stdout",
       "text": [
        "\r",
        " [==================    37%                       ]  372 of 1000 complete"
       ]
      },
      {
       "output_type": "stream",
       "stream": "stdout",
       "text": [
        "\r",
        " [==================    37%                       ]  373 of 1000 complete"
       ]
      },
      {
       "output_type": "stream",
       "stream": "stdout",
       "text": [
        "\r",
        " [==================    37%                       ]  374 of 1000 complete"
       ]
      },
      {
       "output_type": "stream",
       "stream": "stdout",
       "text": [
        "\r",
        " [==================    38%                       ]  375 of 1000 complete"
       ]
      },
      {
       "output_type": "stream",
       "stream": "stdout",
       "text": [
        "\r",
        " [==================    38%                       ]  376 of 1000 complete"
       ]
      },
      {
       "output_type": "stream",
       "stream": "stdout",
       "text": [
        "\r",
        " [==================    38%                       ]  377 of 1000 complete"
       ]
      },
      {
       "output_type": "stream",
       "stream": "stdout",
       "text": [
        "\r",
        " [==================    38%                       ]  378 of 1000 complete"
       ]
      },
      {
       "output_type": "stream",
       "stream": "stdout",
       "text": [
        "\r",
        " [==================    38%                       ]  379 of 1000 complete"
       ]
      },
      {
       "output_type": "stream",
       "stream": "stdout",
       "text": [
        "\r",
        " [==================    38%                       ]  380 of 1000 complete"
       ]
      },
      {
       "output_type": "stream",
       "stream": "stdout",
       "text": [
        "\r",
        " [==================    38%                       ]  381 of 1000 complete"
       ]
      },
      {
       "output_type": "stream",
       "stream": "stdout",
       "text": [
        "\r",
        " [==================    38%                       ]  382 of 1000 complete"
       ]
      },
      {
       "output_type": "stream",
       "stream": "stdout",
       "text": [
        "\r",
        " [==================    38%                       ]  383 of 1000 complete"
       ]
      },
      {
       "output_type": "stream",
       "stream": "stdout",
       "text": [
        "\r",
        " [==================    38%                       ]  384 of 1000 complete"
       ]
      },
      {
       "output_type": "stream",
       "stream": "stdout",
       "text": [
        "\r",
        " [==================    38%                       ]  385 of 1000 complete"
       ]
      },
      {
       "output_type": "stream",
       "stream": "stdout",
       "text": [
        "\r",
        " [===================   39%                       ]  386 of 1000 complete"
       ]
      },
      {
       "output_type": "stream",
       "stream": "stdout",
       "text": [
        "\r",
        " [===================   39%                       ]  387 of 1000 complete"
       ]
      },
      {
       "output_type": "stream",
       "stream": "stdout",
       "text": [
        "\r",
        " [===================   39%                       ]  388 of 1000 complete"
       ]
      },
      {
       "output_type": "stream",
       "stream": "stdout",
       "text": [
        "\r",
        " [===================   39%                       ]  389 of 1000 complete"
       ]
      },
      {
       "output_type": "stream",
       "stream": "stdout",
       "text": [
        "\r",
        " [===================   39%                       ]  390 of 1000 complete"
       ]
      },
      {
       "output_type": "stream",
       "stream": "stdout",
       "text": [
        "\r",
        " [===================   39%                       ]  391 of 1000 complete"
       ]
      },
      {
       "output_type": "stream",
       "stream": "stdout",
       "text": [
        "\r",
        " [===================   39%                       ]  392 of 1000 complete"
       ]
      },
      {
       "output_type": "stream",
       "stream": "stdout",
       "text": [
        "\r",
        " [===================   39%                       ]  393 of 1000 complete"
       ]
      },
      {
       "output_type": "stream",
       "stream": "stdout",
       "text": [
        "\r",
        " [===================   39%                       ]  394 of 1000 complete"
       ]
      },
      {
       "output_type": "stream",
       "stream": "stdout",
       "text": [
        "\r",
        " [===================   40%                       ]  395 of 1000 complete"
       ]
      },
      {
       "output_type": "stream",
       "stream": "stdout",
       "text": [
        "\r",
        " [===================   40%                       ]  396 of 1000 complete"
       ]
      },
      {
       "output_type": "stream",
       "stream": "stdout",
       "text": [
        "\r",
        " [===================   40%                       ]  397 of 1000 complete"
       ]
      },
      {
       "output_type": "stream",
       "stream": "stdout",
       "text": [
        "\r",
        " [===================   40%                       ]  398 of 1000 complete"
       ]
      },
      {
       "output_type": "stream",
       "stream": "stdout",
       "text": [
        "\r",
        " [===================   40%                       ]  399 of 1000 complete"
       ]
      },
      {
       "output_type": "stream",
       "stream": "stdout",
       "text": [
        "\r",
        " [===================   40%                       ]  400 of 1000 complete"
       ]
      },
      {
       "output_type": "stream",
       "stream": "stdout",
       "text": [
        "\r",
        " [===================   40%                       ]  401 of 1000 complete"
       ]
      },
      {
       "output_type": "stream",
       "stream": "stdout",
       "text": [
        "\r",
        " [===================   40%                       ]  402 of 1000 complete"
       ]
      },
      {
       "output_type": "stream",
       "stream": "stdout",
       "text": [
        "\r",
        " [===================   40%                       ]  403 of 1000 complete"
       ]
      },
      {
       "output_type": "stream",
       "stream": "stdout",
       "text": [
        "\r",
        " [===================   40%                       ]  404 of 1000 complete"
       ]
      },
      {
       "output_type": "stream",
       "stream": "stdout",
       "text": [
        "\r",
        " [===================   40%                       ]  405 of 1000 complete"
       ]
      },
      {
       "output_type": "stream",
       "stream": "stdout",
       "text": [
        "\r",
        " [====================  41%                       ]  406 of 1000 complete"
       ]
      },
      {
       "output_type": "stream",
       "stream": "stdout",
       "text": [
        "\r",
        " [====================  41%                       ]  407 of 1000 complete"
       ]
      },
      {
       "output_type": "stream",
       "stream": "stdout",
       "text": [
        "\r",
        " [====================  41%                       ]  408 of 1000 complete"
       ]
      },
      {
       "output_type": "stream",
       "stream": "stdout",
       "text": [
        "\r",
        " [====================  41%                       ]  409 of 1000 complete"
       ]
      },
      {
       "output_type": "stream",
       "stream": "stdout",
       "text": [
        "\r",
        " [====================  41%                       ]  410 of 1000 complete"
       ]
      },
      {
       "output_type": "stream",
       "stream": "stdout",
       "text": [
        "\r",
        " [====================  41%                       ]  411 of 1000 complete"
       ]
      },
      {
       "output_type": "stream",
       "stream": "stdout",
       "text": [
        "\r",
        " [====================  41%                       ]  412 of 1000 complete"
       ]
      },
      {
       "output_type": "stream",
       "stream": "stdout",
       "text": [
        "\r",
        " [====================  41%                       ]  413 of 1000 complete"
       ]
      },
      {
       "output_type": "stream",
       "stream": "stdout",
       "text": [
        "\r",
        " [====================  41%                       ]  414 of 1000 complete"
       ]
      },
      {
       "output_type": "stream",
       "stream": "stdout",
       "text": [
        "\r",
        " [====================  42%                       ]  415 of 1000 complete"
       ]
      },
      {
       "output_type": "stream",
       "stream": "stdout",
       "text": [
        "\r",
        " [====================  42%                       ]  416 of 1000 complete"
       ]
      },
      {
       "output_type": "stream",
       "stream": "stdout",
       "text": [
        "\r",
        " [====================  42%                       ]  417 of 1000 complete"
       ]
      },
      {
       "output_type": "stream",
       "stream": "stdout",
       "text": [
        "\r",
        " [====================  42%                       ]  418 of 1000 complete"
       ]
      },
      {
       "output_type": "stream",
       "stream": "stdout",
       "text": [
        "\r",
        " [====================  42%                       ]  419 of 1000 complete"
       ]
      },
      {
       "output_type": "stream",
       "stream": "stdout",
       "text": [
        "\r",
        " [====================  42%                       ]  420 of 1000 complete"
       ]
      },
      {
       "output_type": "stream",
       "stream": "stdout",
       "text": [
        "\r",
        " [====================  42%                       ]  421 of 1000 complete"
       ]
      },
      {
       "output_type": "stream",
       "stream": "stdout",
       "text": [
        "\r",
        " [====================  42%                       ]  422 of 1000 complete"
       ]
      },
      {
       "output_type": "stream",
       "stream": "stdout",
       "text": [
        "\r",
        " [====================  42%                       ]  423 of 1000 complete"
       ]
      },
      {
       "output_type": "stream",
       "stream": "stdout",
       "text": [
        "\r",
        " [====================  42%                       ]  424 of 1000 complete"
       ]
      },
      {
       "output_type": "stream",
       "stream": "stdout",
       "text": [
        "\r",
        " [====================  42%                       ]  425 of 1000 complete"
       ]
      },
      {
       "output_type": "stream",
       "stream": "stdout",
       "text": [
        "\r",
        " [===================== 43%                       ]  426 of 1000 complete"
       ]
      },
      {
       "output_type": "stream",
       "stream": "stdout",
       "text": [
        "\r",
        " [===================== 43%                       ]  427 of 1000 complete"
       ]
      },
      {
       "output_type": "stream",
       "stream": "stdout",
       "text": [
        "\r",
        " [===================== 43%                       ]  428 of 1000 complete"
       ]
      },
      {
       "output_type": "stream",
       "stream": "stdout",
       "text": [
        "\r",
        " [===================== 43%                       ]  429 of 1000 complete"
       ]
      },
      {
       "output_type": "stream",
       "stream": "stdout",
       "text": [
        "\r",
        " [===================== 43%                       ]  430 of 1000 complete"
       ]
      },
      {
       "output_type": "stream",
       "stream": "stdout",
       "text": [
        "\r",
        " [===================== 43%                       ]  431 of 1000 complete"
       ]
      },
      {
       "output_type": "stream",
       "stream": "stdout",
       "text": [
        "\r",
        " [===================== 43%                       ]  432 of 1000 complete"
       ]
      },
      {
       "output_type": "stream",
       "stream": "stdout",
       "text": [
        "\r",
        " [===================== 43%                       ]  433 of 1000 complete"
       ]
      },
      {
       "output_type": "stream",
       "stream": "stdout",
       "text": [
        "\r",
        " [===================== 43%                       ]  434 of 1000 complete"
       ]
      },
      {
       "output_type": "stream",
       "stream": "stdout",
       "text": [
        "\r",
        " [===================== 44%                       ]  435 of 1000 complete"
       ]
      },
      {
       "output_type": "stream",
       "stream": "stdout",
       "text": [
        "\r",
        " [===================== 44%                       ]  436 of 1000 complete"
       ]
      },
      {
       "output_type": "stream",
       "stream": "stdout",
       "text": [
        "\r",
        " [===================== 44%                       ]  437 of 1000 complete"
       ]
      },
      {
       "output_type": "stream",
       "stream": "stdout",
       "text": [
        "\r",
        " [===================== 44%                       ]  438 of 1000 complete"
       ]
      },
      {
       "output_type": "stream",
       "stream": "stdout",
       "text": [
        "\r",
        " [===================== 44%                       ]  439 of 1000 complete"
       ]
      },
      {
       "output_type": "stream",
       "stream": "stdout",
       "text": [
        "\r",
        " [===================== 44%                       ]  440 of 1000 complete"
       ]
      },
      {
       "output_type": "stream",
       "stream": "stdout",
       "text": [
        "\r",
        " [===================== 44%                       ]  441 of 1000 complete"
       ]
      },
      {
       "output_type": "stream",
       "stream": "stdout",
       "text": [
        "\r",
        " [===================== 44%                       ]  442 of 1000 complete"
       ]
      },
      {
       "output_type": "stream",
       "stream": "stdout",
       "text": [
        "\r",
        " [===================== 44%                       ]  443 of 1000 complete"
       ]
      },
      {
       "output_type": "stream",
       "stream": "stdout",
       "text": [
        "\r",
        " [===================== 44%                       ]  444 of 1000 complete"
       ]
      },
      {
       "output_type": "stream",
       "stream": "stdout",
       "text": [
        "\r",
        " [===================== 44%                       ]  445 of 1000 complete"
       ]
      },
      {
       "output_type": "stream",
       "stream": "stdout",
       "text": [
        "\r",
        " [======================45%                       ]  446 of 1000 complete"
       ]
      },
      {
       "output_type": "stream",
       "stream": "stdout",
       "text": [
        "\r",
        " [======================45%                       ]  447 of 1000 complete"
       ]
      },
      {
       "output_type": "stream",
       "stream": "stdout",
       "text": [
        "\r",
        " [======================45%                       ]  448 of 1000 complete"
       ]
      },
      {
       "output_type": "stream",
       "stream": "stdout",
       "text": [
        "\r",
        " [======================45%                       ]  449 of 1000 complete"
       ]
      },
      {
       "output_type": "stream",
       "stream": "stdout",
       "text": [
        "\r",
        " [======================45%                       ]  450 of 1000 complete"
       ]
      },
      {
       "output_type": "stream",
       "stream": "stdout",
       "text": [
        "\r",
        " [======================45%                       ]  451 of 1000 complete"
       ]
      },
      {
       "output_type": "stream",
       "stream": "stdout",
       "text": [
        "\r",
        " [======================45%                       ]  452 of 1000 complete"
       ]
      },
      {
       "output_type": "stream",
       "stream": "stdout",
       "text": [
        "\r",
        " [======================45%                       ]  453 of 1000 complete"
       ]
      },
      {
       "output_type": "stream",
       "stream": "stdout",
       "text": [
        "\r",
        " [======================45%                       ]  454 of 1000 complete"
       ]
      },
      {
       "output_type": "stream",
       "stream": "stdout",
       "text": [
        "\r",
        " [======================46%                       ]  455 of 1000 complete"
       ]
      },
      {
       "output_type": "stream",
       "stream": "stdout",
       "text": [
        "\r",
        " [======================46%                       ]  456 of 1000 complete"
       ]
      },
      {
       "output_type": "stream",
       "stream": "stdout",
       "text": [
        "\r",
        " [======================46%                       ]  457 of 1000 complete"
       ]
      },
      {
       "output_type": "stream",
       "stream": "stdout",
       "text": [
        "\r",
        " [======================46%                       ]  458 of 1000 complete"
       ]
      },
      {
       "output_type": "stream",
       "stream": "stdout",
       "text": [
        "\r",
        " [======================46%                       ]  459 of 1000 complete"
       ]
      },
      {
       "output_type": "stream",
       "stream": "stdout",
       "text": [
        "\r",
        " [======================46%                       ]  460 of 1000 complete"
       ]
      },
      {
       "output_type": "stream",
       "stream": "stdout",
       "text": [
        "\r",
        " [======================46%                       ]  461 of 1000 complete"
       ]
      },
      {
       "output_type": "stream",
       "stream": "stdout",
       "text": [
        "\r",
        " [======================46%                       ]  462 of 1000 complete"
       ]
      },
      {
       "output_type": "stream",
       "stream": "stdout",
       "text": [
        "\r",
        " [======================46%                       ]  463 of 1000 complete"
       ]
      },
      {
       "output_type": "stream",
       "stream": "stdout",
       "text": [
        "\r",
        " [======================46%                       ]  464 of 1000 complete"
       ]
      },
      {
       "output_type": "stream",
       "stream": "stdout",
       "text": [
        "\r",
        " [======================46%                       ]  465 of 1000 complete"
       ]
      },
      {
       "output_type": "stream",
       "stream": "stdout",
       "text": [
        "\r",
        " [======================47%                       ]  466 of 1000 complete"
       ]
      },
      {
       "output_type": "stream",
       "stream": "stdout",
       "text": [
        "\r",
        " [======================47%                       ]  467 of 1000 complete"
       ]
      },
      {
       "output_type": "stream",
       "stream": "stdout",
       "text": [
        "\r",
        " [======================47%                       ]  468 of 1000 complete"
       ]
      },
      {
       "output_type": "stream",
       "stream": "stdout",
       "text": [
        "\r",
        " [======================47%                       ]  469 of 1000 complete"
       ]
      },
      {
       "output_type": "stream",
       "stream": "stdout",
       "text": [
        "\r",
        " [======================47%                       ]  470 of 1000 complete"
       ]
      },
      {
       "output_type": "stream",
       "stream": "stdout",
       "text": [
        "\r",
        " [======================47%                       ]  471 of 1000 complete"
       ]
      },
      {
       "output_type": "stream",
       "stream": "stdout",
       "text": [
        "\r",
        " [======================47%                       ]  472 of 1000 complete"
       ]
      },
      {
       "output_type": "stream",
       "stream": "stdout",
       "text": [
        "\r",
        " [======================47%                       ]  473 of 1000 complete"
       ]
      },
      {
       "output_type": "stream",
       "stream": "stdout",
       "text": [
        "\r",
        " [======================47%                       ]  474 of 1000 complete"
       ]
      },
      {
       "output_type": "stream",
       "stream": "stdout",
       "text": [
        "\r",
        " [======================48%                       ]  475 of 1000 complete"
       ]
      },
      {
       "output_type": "stream",
       "stream": "stdout",
       "text": [
        "\r",
        " [======================48%                       ]  476 of 1000 complete"
       ]
      },
      {
       "output_type": "stream",
       "stream": "stdout",
       "text": [
        "\r",
        " [======================48%                       ]  477 of 1000 complete"
       ]
      },
      {
       "output_type": "stream",
       "stream": "stdout",
       "text": [
        "\r",
        " [======================48%                       ]  478 of 1000 complete"
       ]
      },
      {
       "output_type": "stream",
       "stream": "stdout",
       "text": [
        "\r",
        " [======================48%                       ]  479 of 1000 complete"
       ]
      },
      {
       "output_type": "stream",
       "stream": "stdout",
       "text": [
        "\r",
        " [======================48%                       ]  480 of 1000 complete"
       ]
      },
      {
       "output_type": "stream",
       "stream": "stdout",
       "text": [
        "\r",
        " [======================48%                       ]  481 of 1000 complete"
       ]
      },
      {
       "output_type": "stream",
       "stream": "stdout",
       "text": [
        "\r",
        " [======================48%                       ]  482 of 1000 complete"
       ]
      },
      {
       "output_type": "stream",
       "stream": "stdout",
       "text": [
        "\r",
        " [======================48%                       ]  483 of 1000 complete"
       ]
      },
      {
       "output_type": "stream",
       "stream": "stdout",
       "text": [
        "\r",
        " [======================48%                       ]  484 of 1000 complete"
       ]
      },
      {
       "output_type": "stream",
       "stream": "stdout",
       "text": [
        "\r",
        " [======================48%                       ]  485 of 1000 complete"
       ]
      },
      {
       "output_type": "stream",
       "stream": "stdout",
       "text": [
        "\r",
        " [======================49%                       ]  486 of 1000 complete"
       ]
      },
      {
       "output_type": "stream",
       "stream": "stdout",
       "text": [
        "\r",
        " [======================49%                       ]  487 of 1000 complete"
       ]
      },
      {
       "output_type": "stream",
       "stream": "stdout",
       "text": [
        "\r",
        " [======================49%                       ]  488 of 1000 complete"
       ]
      },
      {
       "output_type": "stream",
       "stream": "stdout",
       "text": [
        "\r",
        " [======================49%                       ]  489 of 1000 complete"
       ]
      },
      {
       "output_type": "stream",
       "stream": "stdout",
       "text": [
        "\r",
        " [======================49%                       ]  490 of 1000 complete"
       ]
      },
      {
       "output_type": "stream",
       "stream": "stdout",
       "text": [
        "\r",
        " [======================49%                       ]  491 of 1000 complete"
       ]
      },
      {
       "output_type": "stream",
       "stream": "stdout",
       "text": [
        "\r",
        " [======================49%                       ]  492 of 1000 complete"
       ]
      },
      {
       "output_type": "stream",
       "stream": "stdout",
       "text": [
        "\r",
        " [======================49%                       ]  493 of 1000 complete"
       ]
      },
      {
       "output_type": "stream",
       "stream": "stdout",
       "text": [
        "\r",
        " [======================49%                       ]  494 of 1000 complete"
       ]
      },
      {
       "output_type": "stream",
       "stream": "stdout",
       "text": [
        "\r",
        " [======================50%                       ]  495 of 1000 complete"
       ]
      },
      {
       "output_type": "stream",
       "stream": "stdout",
       "text": [
        "\r",
        " [======================50%                       ]  496 of 1000 complete"
       ]
      },
      {
       "output_type": "stream",
       "stream": "stdout",
       "text": [
        "\r",
        " [======================50%                       ]  497 of 1000 complete"
       ]
      },
      {
       "output_type": "stream",
       "stream": "stdout",
       "text": [
        "\r",
        " [======================50%                       ]  498 of 1000 complete"
       ]
      },
      {
       "output_type": "stream",
       "stream": "stdout",
       "text": [
        "\r",
        " [======================50%                       ]  499 of 1000 complete"
       ]
      },
      {
       "output_type": "stream",
       "stream": "stdout",
       "text": [
        "\r",
        " [======================50%                       ]  500 of 1000 complete"
       ]
      },
      {
       "output_type": "stream",
       "stream": "stdout",
       "text": [
        "\r",
        " [======================50%                       ]  501 of 1000 complete"
       ]
      },
      {
       "output_type": "stream",
       "stream": "stdout",
       "text": [
        "\r",
        " [======================50%                       ]  502 of 1000 complete"
       ]
      },
      {
       "output_type": "stream",
       "stream": "stdout",
       "text": [
        "\r",
        " [======================50%                       ]  503 of 1000 complete"
       ]
      },
      {
       "output_type": "stream",
       "stream": "stdout",
       "text": [
        "\r",
        " [======================50%                       ]  504 of 1000 complete"
       ]
      },
      {
       "output_type": "stream",
       "stream": "stdout",
       "text": [
        "\r",
        " [======================50%                       ]  505 of 1000 complete"
       ]
      },
      {
       "output_type": "stream",
       "stream": "stdout",
       "text": [
        "\r",
        " [======================51%                       ]  506 of 1000 complete"
       ]
      },
      {
       "output_type": "stream",
       "stream": "stdout",
       "text": [
        "\r",
        " [======================51%                       ]  507 of 1000 complete"
       ]
      },
      {
       "output_type": "stream",
       "stream": "stdout",
       "text": [
        "\r",
        " [======================51%                       ]  508 of 1000 complete"
       ]
      },
      {
       "output_type": "stream",
       "stream": "stdout",
       "text": [
        "\r",
        " [======================51%                       ]  509 of 1000 complete"
       ]
      },
      {
       "output_type": "stream",
       "stream": "stdout",
       "text": [
        "\r",
        " [======================51%                       ]  510 of 1000 complete"
       ]
      },
      {
       "output_type": "stream",
       "stream": "stdout",
       "text": [
        "\r",
        " [======================51%                       ]  511 of 1000 complete"
       ]
      },
      {
       "output_type": "stream",
       "stream": "stdout",
       "text": [
        "\r",
        " [======================51%                       ]  512 of 1000 complete"
       ]
      },
      {
       "output_type": "stream",
       "stream": "stdout",
       "text": [
        "\r",
        " [======================51%                       ]  513 of 1000 complete"
       ]
      },
      {
       "output_type": "stream",
       "stream": "stdout",
       "text": [
        "\r",
        " [======================51%                       ]  514 of 1000 complete"
       ]
      },
      {
       "output_type": "stream",
       "stream": "stdout",
       "text": [
        "\r",
        " [======================52%                       ]  515 of 1000 complete"
       ]
      },
      {
       "output_type": "stream",
       "stream": "stdout",
       "text": [
        "\r",
        " [======================52%                       ]  516 of 1000 complete"
       ]
      },
      {
       "output_type": "stream",
       "stream": "stdout",
       "text": [
        "\r",
        " [======================52%                       ]  517 of 1000 complete"
       ]
      },
      {
       "output_type": "stream",
       "stream": "stdout",
       "text": [
        "\r",
        " [======================52%                       ]  518 of 1000 complete"
       ]
      },
      {
       "output_type": "stream",
       "stream": "stdout",
       "text": [
        "\r",
        " [======================52%                       ]  519 of 1000 complete"
       ]
      },
      {
       "output_type": "stream",
       "stream": "stdout",
       "text": [
        "\r",
        " [======================52%                       ]  520 of 1000 complete"
       ]
      },
      {
       "output_type": "stream",
       "stream": "stdout",
       "text": [
        "\r",
        " [======================52%                       ]  521 of 1000 complete"
       ]
      },
      {
       "output_type": "stream",
       "stream": "stdout",
       "text": [
        "\r",
        " [======================52%                       ]  522 of 1000 complete"
       ]
      },
      {
       "output_type": "stream",
       "stream": "stdout",
       "text": [
        "\r",
        " [======================52%                       ]  523 of 1000 complete"
       ]
      },
      {
       "output_type": "stream",
       "stream": "stdout",
       "text": [
        "\r",
        " [======================52%                       ]  524 of 1000 complete"
       ]
      },
      {
       "output_type": "stream",
       "stream": "stdout",
       "text": [
        "\r",
        " [======================52%                       ]  525 of 1000 complete"
       ]
      },
      {
       "output_type": "stream",
       "stream": "stdout",
       "text": [
        "\r",
        " [======================53%                       ]  526 of 1000 complete"
       ]
      },
      {
       "output_type": "stream",
       "stream": "stdout",
       "text": [
        "\r",
        " [======================53%                       ]  527 of 1000 complete"
       ]
      },
      {
       "output_type": "stream",
       "stream": "stdout",
       "text": [
        "\r",
        " [======================53%                       ]  528 of 1000 complete"
       ]
      },
      {
       "output_type": "stream",
       "stream": "stdout",
       "text": [
        "\r",
        " [======================53%                       ]  529 of 1000 complete"
       ]
      },
      {
       "output_type": "stream",
       "stream": "stdout",
       "text": [
        "\r",
        " [======================53%                       ]  530 of 1000 complete"
       ]
      },
      {
       "output_type": "stream",
       "stream": "stdout",
       "text": [
        "\r",
        " [======================53%                       ]  531 of 1000 complete"
       ]
      },
      {
       "output_type": "stream",
       "stream": "stdout",
       "text": [
        "\r",
        " [======================53%                       ]  532 of 1000 complete"
       ]
      },
      {
       "output_type": "stream",
       "stream": "stdout",
       "text": [
        "\r",
        " [======================53%                       ]  533 of 1000 complete"
       ]
      },
      {
       "output_type": "stream",
       "stream": "stdout",
       "text": [
        "\r",
        " [======================53%                       ]  534 of 1000 complete"
       ]
      },
      {
       "output_type": "stream",
       "stream": "stdout",
       "text": [
        "\r",
        " [======================54%=                      ]  535 of 1000 complete"
       ]
      },
      {
       "output_type": "stream",
       "stream": "stdout",
       "text": [
        "\r",
        " [======================54%=                      ]  536 of 1000 complete"
       ]
      },
      {
       "output_type": "stream",
       "stream": "stdout",
       "text": [
        "\r",
        " [======================54%=                      ]  537 of 1000 complete"
       ]
      },
      {
       "output_type": "stream",
       "stream": "stdout",
       "text": [
        "\r",
        " [======================54%=                      ]  538 of 1000 complete"
       ]
      },
      {
       "output_type": "stream",
       "stream": "stdout",
       "text": [
        "\r",
        " [======================54%=                      ]  539 of 1000 complete"
       ]
      },
      {
       "output_type": "stream",
       "stream": "stdout",
       "text": [
        "\r",
        " [======================54%=                      ]  540 of 1000 complete"
       ]
      },
      {
       "output_type": "stream",
       "stream": "stdout",
       "text": [
        "\r",
        " [======================54%=                      ]  541 of 1000 complete"
       ]
      },
      {
       "output_type": "stream",
       "stream": "stdout",
       "text": [
        "\r",
        " [======================54%=                      ]  542 of 1000 complete"
       ]
      },
      {
       "output_type": "stream",
       "stream": "stdout",
       "text": [
        "\r",
        " [======================54%=                      ]  543 of 1000 complete"
       ]
      },
      {
       "output_type": "stream",
       "stream": "stdout",
       "text": [
        "\r",
        " [======================54%=                      ]  544 of 1000 complete"
       ]
      },
      {
       "output_type": "stream",
       "stream": "stdout",
       "text": [
        "\r",
        " [======================55%=                      ]  545 of 1000 complete"
       ]
      },
      {
       "output_type": "stream",
       "stream": "stdout",
       "text": [
        "\r",
        " [======================55%=                      ]  546 of 1000 complete"
       ]
      },
      {
       "output_type": "stream",
       "stream": "stdout",
       "text": [
        "\r",
        " [======================55%=                      ]  547 of 1000 complete"
       ]
      },
      {
       "output_type": "stream",
       "stream": "stdout",
       "text": [
        "\r",
        " [======================55%=                      ]  548 of 1000 complete"
       ]
      },
      {
       "output_type": "stream",
       "stream": "stdout",
       "text": [
        "\r",
        " [======================55%=                      ]  549 of 1000 complete"
       ]
      },
      {
       "output_type": "stream",
       "stream": "stdout",
       "text": [
        "\r",
        " [======================55%=                      ]  550 of 1000 complete"
       ]
      },
      {
       "output_type": "stream",
       "stream": "stdout",
       "text": [
        "\r",
        " [======================55%=                      ]  551 of 1000 complete"
       ]
      },
      {
       "output_type": "stream",
       "stream": "stdout",
       "text": [
        "\r",
        " [======================55%=                      ]  552 of 1000 complete"
       ]
      },
      {
       "output_type": "stream",
       "stream": "stdout",
       "text": [
        "\r",
        " [======================55%=                      ]  553 of 1000 complete"
       ]
      },
      {
       "output_type": "stream",
       "stream": "stdout",
       "text": [
        "\r",
        " [======================55%=                      ]  554 of 1000 complete"
       ]
      },
      {
       "output_type": "stream",
       "stream": "stdout",
       "text": [
        "\r",
        " [======================56%==                     ]  555 of 1000 complete"
       ]
      },
      {
       "output_type": "stream",
       "stream": "stdout",
       "text": [
        "\r",
        " [======================56%==                     ]  556 of 1000 complete"
       ]
      },
      {
       "output_type": "stream",
       "stream": "stdout",
       "text": [
        "\r",
        " [======================56%==                     ]  557 of 1000 complete"
       ]
      },
      {
       "output_type": "stream",
       "stream": "stdout",
       "text": [
        "\r",
        " [======================56%==                     ]  558 of 1000 complete"
       ]
      },
      {
       "output_type": "stream",
       "stream": "stdout",
       "text": [
        "\r",
        " [======================56%==                     ]  559 of 1000 complete"
       ]
      },
      {
       "output_type": "stream",
       "stream": "stdout",
       "text": [
        "\r",
        " [======================56%==                     ]  560 of 1000 complete"
       ]
      },
      {
       "output_type": "stream",
       "stream": "stdout",
       "text": [
        "\r",
        " [======================56%==                     ]  561 of 1000 complete"
       ]
      },
      {
       "output_type": "stream",
       "stream": "stdout",
       "text": [
        "\r",
        " [======================56%==                     ]  562 of 1000 complete"
       ]
      },
      {
       "output_type": "stream",
       "stream": "stdout",
       "text": [
        "\r",
        " [======================56%==                     ]  563 of 1000 complete"
       ]
      },
      {
       "output_type": "stream",
       "stream": "stdout",
       "text": [
        "\r",
        " [======================56%==                     ]  564 of 1000 complete"
       ]
      },
      {
       "output_type": "stream",
       "stream": "stdout",
       "text": [
        "\r",
        " [======================56%==                     ]  565 of 1000 complete"
       ]
      },
      {
       "output_type": "stream",
       "stream": "stdout",
       "text": [
        "\r",
        " [======================57%==                     ]  566 of 1000 complete"
       ]
      },
      {
       "output_type": "stream",
       "stream": "stdout",
       "text": [
        "\r",
        " [======================57%==                     ]  567 of 1000 complete"
       ]
      },
      {
       "output_type": "stream",
       "stream": "stdout",
       "text": [
        "\r",
        " [======================57%==                     ]  568 of 1000 complete"
       ]
      },
      {
       "output_type": "stream",
       "stream": "stdout",
       "text": [
        "\r",
        " [======================57%==                     ]  569 of 1000 complete"
       ]
      },
      {
       "output_type": "stream",
       "stream": "stdout",
       "text": [
        "\r",
        " [======================57%==                     ]  570 of 1000 complete"
       ]
      },
      {
       "output_type": "stream",
       "stream": "stdout",
       "text": [
        "\r",
        " [======================57%==                     ]  571 of 1000 complete"
       ]
      },
      {
       "output_type": "stream",
       "stream": "stdout",
       "text": [
        "\r",
        " [======================57%==                     ]  572 of 1000 complete"
       ]
      },
      {
       "output_type": "stream",
       "stream": "stdout",
       "text": [
        "\r",
        " [======================57%==                     ]  573 of 1000 complete"
       ]
      },
      {
       "output_type": "stream",
       "stream": "stdout",
       "text": [
        "\r",
        " [======================57%==                     ]  574 of 1000 complete"
       ]
      },
      {
       "output_type": "stream",
       "stream": "stdout",
       "text": [
        "\r",
        " [======================57%==                     ]  575 of 1000 complete"
       ]
      },
      {
       "output_type": "stream",
       "stream": "stdout",
       "text": [
        "\r",
        " [======================58%===                    ]  576 of 1000 complete"
       ]
      },
      {
       "output_type": "stream",
       "stream": "stdout",
       "text": [
        "\r",
        " [======================58%===                    ]  577 of 1000 complete"
       ]
      },
      {
       "output_type": "stream",
       "stream": "stdout",
       "text": [
        "\r",
        " [======================58%===                    ]  578 of 1000 complete"
       ]
      },
      {
       "output_type": "stream",
       "stream": "stdout",
       "text": [
        "\r",
        " [======================58%===                    ]  579 of 1000 complete"
       ]
      },
      {
       "output_type": "stream",
       "stream": "stdout",
       "text": [
        "\r",
        " [======================58%===                    ]  580 of 1000 complete"
       ]
      },
      {
       "output_type": "stream",
       "stream": "stdout",
       "text": [
        "\r",
        " [======================58%===                    ]  581 of 1000 complete"
       ]
      },
      {
       "output_type": "stream",
       "stream": "stdout",
       "text": [
        "\r",
        " [======================58%===                    ]  582 of 1000 complete"
       ]
      },
      {
       "output_type": "stream",
       "stream": "stdout",
       "text": [
        "\r",
        " [======================58%===                    ]  583 of 1000 complete"
       ]
      },
      {
       "output_type": "stream",
       "stream": "stdout",
       "text": [
        "\r",
        " [======================58%===                    ]  584 of 1000 complete"
       ]
      },
      {
       "output_type": "stream",
       "stream": "stdout",
       "text": [
        "\r",
        " [======================58%===                    ]  585 of 1000 complete"
       ]
      },
      {
       "output_type": "stream",
       "stream": "stdout",
       "text": [
        "\r",
        " [======================59%===                    ]  586 of 1000 complete"
       ]
      },
      {
       "output_type": "stream",
       "stream": "stdout",
       "text": [
        "\r",
        " [======================59%===                    ]  587 of 1000 complete"
       ]
      },
      {
       "output_type": "stream",
       "stream": "stdout",
       "text": [
        "\r",
        " [======================59%===                    ]  588 of 1000 complete"
       ]
      },
      {
       "output_type": "stream",
       "stream": "stdout",
       "text": [
        "\r",
        " [======================59%===                    ]  589 of 1000 complete"
       ]
      },
      {
       "output_type": "stream",
       "stream": "stdout",
       "text": [
        "\r",
        " [======================59%===                    ]  590 of 1000 complete"
       ]
      },
      {
       "output_type": "stream",
       "stream": "stdout",
       "text": [
        "\r",
        " [======================59%===                    ]  591 of 1000 complete"
       ]
      },
      {
       "output_type": "stream",
       "stream": "stdout",
       "text": [
        "\r",
        " [======================59%===                    ]  592 of 1000 complete"
       ]
      },
      {
       "output_type": "stream",
       "stream": "stdout",
       "text": [
        "\r",
        " [======================59%===                    ]  593 of 1000 complete"
       ]
      },
      {
       "output_type": "stream",
       "stream": "stdout",
       "text": [
        "\r",
        " [======================59%===                    ]  594 of 1000 complete"
       ]
      },
      {
       "output_type": "stream",
       "stream": "stdout",
       "text": [
        "\r",
        " [======================60%====                   ]  595 of 1000 complete"
       ]
      },
      {
       "output_type": "stream",
       "stream": "stdout",
       "text": [
        "\r",
        " [======================60%====                   ]  596 of 1000 complete"
       ]
      },
      {
       "output_type": "stream",
       "stream": "stdout",
       "text": [
        "\r",
        " [======================60%====                   ]  597 of 1000 complete"
       ]
      },
      {
       "output_type": "stream",
       "stream": "stdout",
       "text": [
        "\r",
        " [======================60%====                   ]  598 of 1000 complete"
       ]
      },
      {
       "output_type": "stream",
       "stream": "stdout",
       "text": [
        "\r",
        " [======================60%====                   ]  599 of 1000 complete"
       ]
      },
      {
       "output_type": "stream",
       "stream": "stdout",
       "text": [
        "\r",
        " [======================60%====                   ]  600 of 1000 complete"
       ]
      },
      {
       "output_type": "stream",
       "stream": "stdout",
       "text": [
        "\r",
        " [======================60%====                   ]  601 of 1000 complete"
       ]
      },
      {
       "output_type": "stream",
       "stream": "stdout",
       "text": [
        "\r",
        " [======================60%====                   ]  602 of 1000 complete"
       ]
      },
      {
       "output_type": "stream",
       "stream": "stdout",
       "text": [
        "\r",
        " [======================60%====                   ]  603 of 1000 complete"
       ]
      },
      {
       "output_type": "stream",
       "stream": "stdout",
       "text": [
        "\r",
        " [======================60%====                   ]  604 of 1000 complete"
       ]
      },
      {
       "output_type": "stream",
       "stream": "stdout",
       "text": [
        "\r",
        " [======================60%====                   ]  605 of 1000 complete"
       ]
      },
      {
       "output_type": "stream",
       "stream": "stdout",
       "text": [
        "\r",
        " [======================61%====                   ]  606 of 1000 complete"
       ]
      },
      {
       "output_type": "stream",
       "stream": "stdout",
       "text": [
        "\r",
        " [======================61%====                   ]  607 of 1000 complete"
       ]
      },
      {
       "output_type": "stream",
       "stream": "stdout",
       "text": [
        "\r",
        " [======================61%====                   ]  608 of 1000 complete"
       ]
      },
      {
       "output_type": "stream",
       "stream": "stdout",
       "text": [
        "\r",
        " [======================61%====                   ]  609 of 1000 complete"
       ]
      },
      {
       "output_type": "stream",
       "stream": "stdout",
       "text": [
        "\r",
        " [======================61%====                   ]  610 of 1000 complete"
       ]
      },
      {
       "output_type": "stream",
       "stream": "stdout",
       "text": [
        "\r",
        " [======================61%====                   ]  611 of 1000 complete"
       ]
      },
      {
       "output_type": "stream",
       "stream": "stdout",
       "text": [
        "\r",
        " [======================61%====                   ]  612 of 1000 complete"
       ]
      },
      {
       "output_type": "stream",
       "stream": "stdout",
       "text": [
        "\r",
        " [======================61%====                   ]  613 of 1000 complete"
       ]
      },
      {
       "output_type": "stream",
       "stream": "stdout",
       "text": [
        "\r",
        " [======================61%====                   ]  614 of 1000 complete"
       ]
      },
      {
       "output_type": "stream",
       "stream": "stdout",
       "text": [
        "\r",
        " [======================62%=====                  ]  615 of 1000 complete"
       ]
      },
      {
       "output_type": "stream",
       "stream": "stdout",
       "text": [
        "\r",
        " [======================62%=====                  ]  616 of 1000 complete"
       ]
      },
      {
       "output_type": "stream",
       "stream": "stdout",
       "text": [
        "\r",
        " [======================62%=====                  ]  617 of 1000 complete"
       ]
      },
      {
       "output_type": "stream",
       "stream": "stdout",
       "text": [
        "\r",
        " [======================62%=====                  ]  618 of 1000 complete"
       ]
      },
      {
       "output_type": "stream",
       "stream": "stdout",
       "text": [
        "\r",
        " [======================62%=====                  ]  619 of 1000 complete"
       ]
      },
      {
       "output_type": "stream",
       "stream": "stdout",
       "text": [
        "\r",
        " [======================62%=====                  ]  620 of 1000 complete"
       ]
      },
      {
       "output_type": "stream",
       "stream": "stdout",
       "text": [
        "\r",
        " [======================62%=====                  ]  621 of 1000 complete"
       ]
      },
      {
       "output_type": "stream",
       "stream": "stdout",
       "text": [
        "\r",
        " [======================62%=====                  ]  622 of 1000 complete"
       ]
      },
      {
       "output_type": "stream",
       "stream": "stdout",
       "text": [
        "\r",
        " [======================62%=====                  ]  623 of 1000 complete"
       ]
      },
      {
       "output_type": "stream",
       "stream": "stdout",
       "text": [
        "\r",
        " [======================62%=====                  ]  624 of 1000 complete"
       ]
      },
      {
       "output_type": "stream",
       "stream": "stdout",
       "text": [
        "\r",
        " [======================62%=====                  ]  625 of 1000 complete"
       ]
      },
      {
       "output_type": "stream",
       "stream": "stdout",
       "text": [
        "\r",
        " [======================63%=====                  ]  626 of 1000 complete"
       ]
      },
      {
       "output_type": "stream",
       "stream": "stdout",
       "text": [
        "\r",
        " [======================63%=====                  ]  627 of 1000 complete"
       ]
      },
      {
       "output_type": "stream",
       "stream": "stdout",
       "text": [
        "\r",
        " [======================63%=====                  ]  628 of 1000 complete"
       ]
      },
      {
       "output_type": "stream",
       "stream": "stdout",
       "text": [
        "\r",
        " [======================63%=====                  ]  629 of 1000 complete"
       ]
      },
      {
       "output_type": "stream",
       "stream": "stdout",
       "text": [
        "\r",
        " [======================63%=====                  ]  630 of 1000 complete"
       ]
      },
      {
       "output_type": "stream",
       "stream": "stdout",
       "text": [
        "\r",
        " [======================63%=====                  ]  631 of 1000 complete"
       ]
      },
      {
       "output_type": "stream",
       "stream": "stdout",
       "text": [
        "\r",
        " [======================63%=====                  ]  632 of 1000 complete"
       ]
      },
      {
       "output_type": "stream",
       "stream": "stdout",
       "text": [
        "\r",
        " [======================63%=====                  ]  633 of 1000 complete"
       ]
      },
      {
       "output_type": "stream",
       "stream": "stdout",
       "text": [
        "\r",
        " [======================63%=====                  ]  634 of 1000 complete"
       ]
      },
      {
       "output_type": "stream",
       "stream": "stdout",
       "text": [
        "\r",
        " [======================64%======                 ]  635 of 1000 complete"
       ]
      },
      {
       "output_type": "stream",
       "stream": "stdout",
       "text": [
        "\r",
        " [======================64%======                 ]  636 of 1000 complete"
       ]
      },
      {
       "output_type": "stream",
       "stream": "stdout",
       "text": [
        "\r",
        " [======================64%======                 ]  637 of 1000 complete"
       ]
      },
      {
       "output_type": "stream",
       "stream": "stdout",
       "text": [
        "\r",
        " [======================64%======                 ]  638 of 1000 complete"
       ]
      },
      {
       "output_type": "stream",
       "stream": "stdout",
       "text": [
        "\r",
        " [======================64%======                 ]  639 of 1000 complete"
       ]
      },
      {
       "output_type": "stream",
       "stream": "stdout",
       "text": [
        "\r",
        " [======================64%======                 ]  640 of 1000 complete"
       ]
      },
      {
       "output_type": "stream",
       "stream": "stdout",
       "text": [
        "\r",
        " [======================64%======                 ]  641 of 1000 complete"
       ]
      },
      {
       "output_type": "stream",
       "stream": "stdout",
       "text": [
        "\r",
        " [======================64%======                 ]  642 of 1000 complete"
       ]
      },
      {
       "output_type": "stream",
       "stream": "stdout",
       "text": [
        "\r",
        " [======================64%======                 ]  643 of 1000 complete"
       ]
      },
      {
       "output_type": "stream",
       "stream": "stdout",
       "text": [
        "\r",
        " [======================64%======                 ]  644 of 1000 complete"
       ]
      },
      {
       "output_type": "stream",
       "stream": "stdout",
       "text": [
        "\r",
        " [======================64%======                 ]  645 of 1000 complete"
       ]
      },
      {
       "output_type": "stream",
       "stream": "stdout",
       "text": [
        "\r",
        " [======================65%======                 ]  646 of 1000 complete"
       ]
      },
      {
       "output_type": "stream",
       "stream": "stdout",
       "text": [
        "\r",
        " [======================65%======                 ]  647 of 1000 complete"
       ]
      },
      {
       "output_type": "stream",
       "stream": "stdout",
       "text": [
        "\r",
        " [======================65%======                 ]  648 of 1000 complete"
       ]
      },
      {
       "output_type": "stream",
       "stream": "stdout",
       "text": [
        "\r",
        " [======================65%======                 ]  649 of 1000 complete"
       ]
      },
      {
       "output_type": "stream",
       "stream": "stdout",
       "text": [
        "\r",
        " [======================65%======                 ]  650 of 1000 complete"
       ]
      },
      {
       "output_type": "stream",
       "stream": "stdout",
       "text": [
        "\r",
        " [======================65%======                 ]  651 of 1000 complete"
       ]
      },
      {
       "output_type": "stream",
       "stream": "stdout",
       "text": [
        "\r",
        " [======================65%======                 ]  652 of 1000 complete"
       ]
      },
      {
       "output_type": "stream",
       "stream": "stdout",
       "text": [
        "\r",
        " [======================65%======                 ]  653 of 1000 complete"
       ]
      },
      {
       "output_type": "stream",
       "stream": "stdout",
       "text": [
        "\r",
        " [======================65%======                 ]  654 of 1000 complete"
       ]
      },
      {
       "output_type": "stream",
       "stream": "stdout",
       "text": [
        "\r",
        " [======================66%=======                ]  655 of 1000 complete"
       ]
      },
      {
       "output_type": "stream",
       "stream": "stdout",
       "text": [
        "\r",
        " [======================66%=======                ]  656 of 1000 complete"
       ]
      },
      {
       "output_type": "stream",
       "stream": "stdout",
       "text": [
        "\r",
        " [======================66%=======                ]  657 of 1000 complete"
       ]
      },
      {
       "output_type": "stream",
       "stream": "stdout",
       "text": [
        "\r",
        " [======================66%=======                ]  658 of 1000 complete"
       ]
      },
      {
       "output_type": "stream",
       "stream": "stdout",
       "text": [
        "\r",
        " [======================66%=======                ]  659 of 1000 complete"
       ]
      },
      {
       "output_type": "stream",
       "stream": "stdout",
       "text": [
        "\r",
        " [======================66%=======                ]  660 of 1000 complete"
       ]
      },
      {
       "output_type": "stream",
       "stream": "stdout",
       "text": [
        "\r",
        " [======================66%=======                ]  661 of 1000 complete"
       ]
      },
      {
       "output_type": "stream",
       "stream": "stdout",
       "text": [
        "\r",
        " [======================66%=======                ]  662 of 1000 complete"
       ]
      },
      {
       "output_type": "stream",
       "stream": "stdout",
       "text": [
        "\r",
        " [======================66%=======                ]  663 of 1000 complete"
       ]
      },
      {
       "output_type": "stream",
       "stream": "stdout",
       "text": [
        "\r",
        " [======================66%=======                ]  664 of 1000 complete"
       ]
      },
      {
       "output_type": "stream",
       "stream": "stdout",
       "text": [
        "\r",
        " [======================66%=======                ]  665 of 1000 complete"
       ]
      },
      {
       "output_type": "stream",
       "stream": "stdout",
       "text": [
        "\r",
        " [======================67%=======                ]  666 of 1000 complete"
       ]
      },
      {
       "output_type": "stream",
       "stream": "stdout",
       "text": [
        "\r",
        " [======================67%=======                ]  667 of 1000 complete"
       ]
      },
      {
       "output_type": "stream",
       "stream": "stdout",
       "text": [
        "\r",
        " [======================67%=======                ]  668 of 1000 complete"
       ]
      },
      {
       "output_type": "stream",
       "stream": "stdout",
       "text": [
        "\r",
        " [======================67%=======                ]  669 of 1000 complete"
       ]
      },
      {
       "output_type": "stream",
       "stream": "stdout",
       "text": [
        "\r",
        " [======================67%=======                ]  670 of 1000 complete"
       ]
      },
      {
       "output_type": "stream",
       "stream": "stdout",
       "text": [
        "\r",
        " [======================67%=======                ]  671 of 1000 complete"
       ]
      },
      {
       "output_type": "stream",
       "stream": "stdout",
       "text": [
        "\r",
        " [======================67%=======                ]  672 of 1000 complete"
       ]
      },
      {
       "output_type": "stream",
       "stream": "stdout",
       "text": [
        "\r",
        " [======================67%=======                ]  673 of 1000 complete"
       ]
      },
      {
       "output_type": "stream",
       "stream": "stdout",
       "text": [
        "\r",
        " [======================67%=======                ]  674 of 1000 complete"
       ]
      },
      {
       "output_type": "stream",
       "stream": "stdout",
       "text": [
        "\r",
        " [======================68%========               ]  675 of 1000 complete"
       ]
      },
      {
       "output_type": "stream",
       "stream": "stdout",
       "text": [
        "\r",
        " [======================68%========               ]  676 of 1000 complete"
       ]
      },
      {
       "output_type": "stream",
       "stream": "stdout",
       "text": [
        "\r",
        " [======================68%========               ]  677 of 1000 complete"
       ]
      },
      {
       "output_type": "stream",
       "stream": "stdout",
       "text": [
        "\r",
        " [======================68%========               ]  678 of 1000 complete"
       ]
      },
      {
       "output_type": "stream",
       "stream": "stdout",
       "text": [
        "\r",
        " [======================68%========               ]  679 of 1000 complete"
       ]
      },
      {
       "output_type": "stream",
       "stream": "stdout",
       "text": [
        "\r",
        " [======================68%========               ]  680 of 1000 complete"
       ]
      },
      {
       "output_type": "stream",
       "stream": "stdout",
       "text": [
        "\r",
        " [======================68%========               ]  681 of 1000 complete"
       ]
      },
      {
       "output_type": "stream",
       "stream": "stdout",
       "text": [
        "\r",
        " [======================68%========               ]  682 of 1000 complete"
       ]
      },
      {
       "output_type": "stream",
       "stream": "stdout",
       "text": [
        "\r",
        " [======================68%========               ]  683 of 1000 complete"
       ]
      },
      {
       "output_type": "stream",
       "stream": "stdout",
       "text": [
        "\r",
        " [======================68%========               ]  684 of 1000 complete"
       ]
      },
      {
       "output_type": "stream",
       "stream": "stdout",
       "text": [
        "\r",
        " [======================68%========               ]  685 of 1000 complete"
       ]
      },
      {
       "output_type": "stream",
       "stream": "stdout",
       "text": [
        "\r",
        " [======================69%========               ]  686 of 1000 complete"
       ]
      },
      {
       "output_type": "stream",
       "stream": "stdout",
       "text": [
        "\r",
        " [======================69%========               ]  687 of 1000 complete"
       ]
      },
      {
       "output_type": "stream",
       "stream": "stdout",
       "text": [
        "\r",
        " [======================69%========               ]  688 of 1000 complete"
       ]
      },
      {
       "output_type": "stream",
       "stream": "stdout",
       "text": [
        "\r",
        " [======================69%========               ]  689 of 1000 complete"
       ]
      },
      {
       "output_type": "stream",
       "stream": "stdout",
       "text": [
        "\r",
        " [======================69%========               ]  690 of 1000 complete"
       ]
      },
      {
       "output_type": "stream",
       "stream": "stdout",
       "text": [
        "\r",
        " [======================69%========               ]  691 of 1000 complete"
       ]
      },
      {
       "output_type": "stream",
       "stream": "stdout",
       "text": [
        "\r",
        " [======================69%========               ]  692 of 1000 complete"
       ]
      },
      {
       "output_type": "stream",
       "stream": "stdout",
       "text": [
        "\r",
        " [======================69%========               ]  693 of 1000 complete"
       ]
      },
      {
       "output_type": "stream",
       "stream": "stdout",
       "text": [
        "\r",
        " [======================69%========               ]  694 of 1000 complete"
       ]
      },
      {
       "output_type": "stream",
       "stream": "stdout",
       "text": [
        "\r",
        " [======================70%=========              ]  695 of 1000 complete"
       ]
      },
      {
       "output_type": "stream",
       "stream": "stdout",
       "text": [
        "\r",
        " [======================70%=========              ]  696 of 1000 complete"
       ]
      },
      {
       "output_type": "stream",
       "stream": "stdout",
       "text": [
        "\r",
        " [======================70%=========              ]  697 of 1000 complete"
       ]
      },
      {
       "output_type": "stream",
       "stream": "stdout",
       "text": [
        "\r",
        " [======================70%=========              ]  698 of 1000 complete"
       ]
      },
      {
       "output_type": "stream",
       "stream": "stdout",
       "text": [
        "\r",
        " [======================70%=========              ]  699 of 1000 complete"
       ]
      },
      {
       "output_type": "stream",
       "stream": "stdout",
       "text": [
        "\r",
        " [======================70%=========              ]  700 of 1000 complete"
       ]
      },
      {
       "output_type": "stream",
       "stream": "stdout",
       "text": [
        "\r",
        " [======================70%=========              ]  701 of 1000 complete"
       ]
      },
      {
       "output_type": "stream",
       "stream": "stdout",
       "text": [
        "\r",
        " [======================70%=========              ]  702 of 1000 complete"
       ]
      },
      {
       "output_type": "stream",
       "stream": "stdout",
       "text": [
        "\r",
        " [======================70%=========              ]  703 of 1000 complete"
       ]
      },
      {
       "output_type": "stream",
       "stream": "stdout",
       "text": [
        "\r",
        " [======================70%=========              ]  704 of 1000 complete"
       ]
      },
      {
       "output_type": "stream",
       "stream": "stdout",
       "text": [
        "\r",
        " [======================70%=========              ]  705 of 1000 complete"
       ]
      },
      {
       "output_type": "stream",
       "stream": "stdout",
       "text": [
        "\r",
        " [======================71%=========              ]  706 of 1000 complete"
       ]
      },
      {
       "output_type": "stream",
       "stream": "stdout",
       "text": [
        "\r",
        " [======================71%=========              ]  707 of 1000 complete"
       ]
      },
      {
       "output_type": "stream",
       "stream": "stdout",
       "text": [
        "\r",
        " [======================71%=========              ]  708 of 1000 complete"
       ]
      },
      {
       "output_type": "stream",
       "stream": "stdout",
       "text": [
        "\r",
        " [======================71%=========              ]  709 of 1000 complete"
       ]
      },
      {
       "output_type": "stream",
       "stream": "stdout",
       "text": [
        "\r",
        " [======================71%=========              ]  710 of 1000 complete"
       ]
      },
      {
       "output_type": "stream",
       "stream": "stdout",
       "text": [
        "\r",
        " [======================71%=========              ]  711 of 1000 complete"
       ]
      },
      {
       "output_type": "stream",
       "stream": "stdout",
       "text": [
        "\r",
        " [======================71%=========              ]  712 of 1000 complete"
       ]
      },
      {
       "output_type": "stream",
       "stream": "stdout",
       "text": [
        "\r",
        " [======================71%=========              ]  713 of 1000 complete"
       ]
      },
      {
       "output_type": "stream",
       "stream": "stdout",
       "text": [
        "\r",
        " [======================71%=========              ]  714 of 1000 complete"
       ]
      },
      {
       "output_type": "stream",
       "stream": "stdout",
       "text": [
        "\r",
        " [======================72%==========             ]  715 of 1000 complete"
       ]
      },
      {
       "output_type": "stream",
       "stream": "stdout",
       "text": [
        "\r",
        " [======================72%==========             ]  716 of 1000 complete"
       ]
      },
      {
       "output_type": "stream",
       "stream": "stdout",
       "text": [
        "\r",
        " [======================72%==========             ]  717 of 1000 complete"
       ]
      },
      {
       "output_type": "stream",
       "stream": "stdout",
       "text": [
        "\r",
        " [======================72%==========             ]  718 of 1000 complete"
       ]
      },
      {
       "output_type": "stream",
       "stream": "stdout",
       "text": [
        "\r",
        " [======================72%==========             ]  719 of 1000 complete"
       ]
      },
      {
       "output_type": "stream",
       "stream": "stdout",
       "text": [
        "\r",
        " [======================72%==========             ]  720 of 1000 complete"
       ]
      },
      {
       "output_type": "stream",
       "stream": "stdout",
       "text": [
        "\r",
        " [======================72%==========             ]  721 of 1000 complete"
       ]
      },
      {
       "output_type": "stream",
       "stream": "stdout",
       "text": [
        "\r",
        " [======================72%==========             ]  722 of 1000 complete"
       ]
      },
      {
       "output_type": "stream",
       "stream": "stdout",
       "text": [
        "\r",
        " [======================72%==========             ]  723 of 1000 complete"
       ]
      },
      {
       "output_type": "stream",
       "stream": "stdout",
       "text": [
        "\r",
        " [======================72%==========             ]  724 of 1000 complete"
       ]
      },
      {
       "output_type": "stream",
       "stream": "stdout",
       "text": [
        "\r",
        " [======================72%==========             ]  725 of 1000 complete"
       ]
      },
      {
       "output_type": "stream",
       "stream": "stdout",
       "text": [
        "\r",
        " [======================73%==========             ]  726 of 1000 complete"
       ]
      },
      {
       "output_type": "stream",
       "stream": "stdout",
       "text": [
        "\r",
        " [======================73%==========             ]  727 of 1000 complete"
       ]
      },
      {
       "output_type": "stream",
       "stream": "stdout",
       "text": [
        "\r",
        " [======================73%==========             ]  728 of 1000 complete"
       ]
      },
      {
       "output_type": "stream",
       "stream": "stdout",
       "text": [
        "\r",
        " [======================73%==========             ]  729 of 1000 complete"
       ]
      },
      {
       "output_type": "stream",
       "stream": "stdout",
       "text": [
        "\r",
        " [======================73%==========             ]  730 of 1000 complete"
       ]
      },
      {
       "output_type": "stream",
       "stream": "stdout",
       "text": [
        "\r",
        " [======================73%==========             ]  731 of 1000 complete"
       ]
      },
      {
       "output_type": "stream",
       "stream": "stdout",
       "text": [
        "\r",
        " [======================73%==========             ]  732 of 1000 complete"
       ]
      },
      {
       "output_type": "stream",
       "stream": "stdout",
       "text": [
        "\r",
        " [======================73%==========             ]  733 of 1000 complete"
       ]
      },
      {
       "output_type": "stream",
       "stream": "stdout",
       "text": [
        "\r",
        " [======================73%==========             ]  734 of 1000 complete"
       ]
      },
      {
       "output_type": "stream",
       "stream": "stdout",
       "text": [
        "\r",
        " [======================74%===========            ]  735 of 1000 complete"
       ]
      },
      {
       "output_type": "stream",
       "stream": "stdout",
       "text": [
        "\r",
        " [======================74%===========            ]  736 of 1000 complete"
       ]
      },
      {
       "output_type": "stream",
       "stream": "stdout",
       "text": [
        "\r",
        " [======================74%===========            ]  737 of 1000 complete"
       ]
      },
      {
       "output_type": "stream",
       "stream": "stdout",
       "text": [
        "\r",
        " [======================74%===========            ]  738 of 1000 complete"
       ]
      },
      {
       "output_type": "stream",
       "stream": "stdout",
       "text": [
        "\r",
        " [======================74%===========            ]  739 of 1000 complete"
       ]
      },
      {
       "output_type": "stream",
       "stream": "stdout",
       "text": [
        "\r",
        " [======================74%===========            ]  740 of 1000 complete"
       ]
      },
      {
       "output_type": "stream",
       "stream": "stdout",
       "text": [
        "\r",
        " [======================74%===========            ]  741 of 1000 complete"
       ]
      },
      {
       "output_type": "stream",
       "stream": "stdout",
       "text": [
        "\r",
        " [======================74%===========            ]  742 of 1000 complete"
       ]
      },
      {
       "output_type": "stream",
       "stream": "stdout",
       "text": [
        "\r",
        " [======================74%===========            ]  743 of 1000 complete"
       ]
      },
      {
       "output_type": "stream",
       "stream": "stdout",
       "text": [
        "\r",
        " [======================74%===========            ]  744 of 1000 complete"
       ]
      },
      {
       "output_type": "stream",
       "stream": "stdout",
       "text": [
        "\r",
        " [======================74%===========            ]  745 of 1000 complete"
       ]
      },
      {
       "output_type": "stream",
       "stream": "stdout",
       "text": [
        "\r",
        " [======================75%===========            ]  746 of 1000 complete"
       ]
      },
      {
       "output_type": "stream",
       "stream": "stdout",
       "text": [
        "\r",
        " [======================75%===========            ]  747 of 1000 complete"
       ]
      },
      {
       "output_type": "stream",
       "stream": "stdout",
       "text": [
        "\r",
        " [======================75%===========            ]  748 of 1000 complete"
       ]
      },
      {
       "output_type": "stream",
       "stream": "stdout",
       "text": [
        "\r",
        " [======================75%===========            ]  749 of 1000 complete"
       ]
      },
      {
       "output_type": "stream",
       "stream": "stdout",
       "text": [
        "\r",
        " [======================75%===========            ]  750 of 1000 complete"
       ]
      },
      {
       "output_type": "stream",
       "stream": "stdout",
       "text": [
        "\r",
        " [======================75%===========            ]  751 of 1000 complete"
       ]
      },
      {
       "output_type": "stream",
       "stream": "stdout",
       "text": [
        "\r",
        " [======================75%===========            ]  752 of 1000 complete"
       ]
      },
      {
       "output_type": "stream",
       "stream": "stdout",
       "text": [
        "\r",
        " [======================75%===========            ]  753 of 1000 complete"
       ]
      },
      {
       "output_type": "stream",
       "stream": "stdout",
       "text": [
        "\r",
        " [======================75%===========            ]  754 of 1000 complete"
       ]
      },
      {
       "output_type": "stream",
       "stream": "stdout",
       "text": [
        "\r",
        " [======================76%===========            ]  755 of 1000 complete"
       ]
      },
      {
       "output_type": "stream",
       "stream": "stdout",
       "text": [
        "\r",
        " [======================76%===========            ]  756 of 1000 complete"
       ]
      },
      {
       "output_type": "stream",
       "stream": "stdout",
       "text": [
        "\r",
        " [======================76%===========            ]  757 of 1000 complete"
       ]
      },
      {
       "output_type": "stream",
       "stream": "stdout",
       "text": [
        "\r",
        " [======================76%===========            ]  758 of 1000 complete"
       ]
      },
      {
       "output_type": "stream",
       "stream": "stdout",
       "text": [
        "\r",
        " [======================76%===========            ]  759 of 1000 complete"
       ]
      },
      {
       "output_type": "stream",
       "stream": "stdout",
       "text": [
        "\r",
        " [======================76%===========            ]  760 of 1000 complete"
       ]
      },
      {
       "output_type": "stream",
       "stream": "stdout",
       "text": [
        "\r",
        " [======================76%===========            ]  761 of 1000 complete"
       ]
      },
      {
       "output_type": "stream",
       "stream": "stdout",
       "text": [
        "\r",
        " [======================76%===========            ]  762 of 1000 complete"
       ]
      },
      {
       "output_type": "stream",
       "stream": "stdout",
       "text": [
        "\r",
        " [======================76%===========            ]  763 of 1000 complete"
       ]
      },
      {
       "output_type": "stream",
       "stream": "stdout",
       "text": [
        "\r",
        " [======================76%===========            ]  764 of 1000 complete"
       ]
      },
      {
       "output_type": "stream",
       "stream": "stdout",
       "text": [
        "\r",
        " [======================76%===========            ]  765 of 1000 complete"
       ]
      },
      {
       "output_type": "stream",
       "stream": "stdout",
       "text": [
        "\r",
        " [======================77%============           ]  766 of 1000 complete"
       ]
      },
      {
       "output_type": "stream",
       "stream": "stdout",
       "text": [
        "\r",
        " [======================77%============           ]  767 of 1000 complete"
       ]
      },
      {
       "output_type": "stream",
       "stream": "stdout",
       "text": [
        "\r",
        " [======================77%============           ]  768 of 1000 complete"
       ]
      },
      {
       "output_type": "stream",
       "stream": "stdout",
       "text": [
        "\r",
        " [======================77%============           ]  769 of 1000 complete"
       ]
      },
      {
       "output_type": "stream",
       "stream": "stdout",
       "text": [
        "\r",
        " [======================77%============           ]  770 of 1000 complete"
       ]
      },
      {
       "output_type": "stream",
       "stream": "stdout",
       "text": [
        "\r",
        " [======================77%============           ]  771 of 1000 complete"
       ]
      },
      {
       "output_type": "stream",
       "stream": "stdout",
       "text": [
        "\r",
        " [======================77%============           ]  772 of 1000 complete"
       ]
      },
      {
       "output_type": "stream",
       "stream": "stdout",
       "text": [
        "\r",
        " [======================77%============           ]  773 of 1000 complete"
       ]
      },
      {
       "output_type": "stream",
       "stream": "stdout",
       "text": [
        "\r",
        " [======================77%============           ]  774 of 1000 complete"
       ]
      },
      {
       "output_type": "stream",
       "stream": "stdout",
       "text": [
        "\r",
        " [======================78%============           ]  775 of 1000 complete"
       ]
      },
      {
       "output_type": "stream",
       "stream": "stdout",
       "text": [
        "\r",
        " [======================78%============           ]  776 of 1000 complete"
       ]
      },
      {
       "output_type": "stream",
       "stream": "stdout",
       "text": [
        "\r",
        " [======================78%============           ]  777 of 1000 complete"
       ]
      },
      {
       "output_type": "stream",
       "stream": "stdout",
       "text": [
        "\r",
        " [======================78%============           ]  778 of 1000 complete"
       ]
      },
      {
       "output_type": "stream",
       "stream": "stdout",
       "text": [
        "\r",
        " [======================78%============           ]  779 of 1000 complete"
       ]
      },
      {
       "output_type": "stream",
       "stream": "stdout",
       "text": [
        "\r",
        " [======================78%============           ]  780 of 1000 complete"
       ]
      },
      {
       "output_type": "stream",
       "stream": "stdout",
       "text": [
        "\r",
        " [======================78%============           ]  781 of 1000 complete"
       ]
      },
      {
       "output_type": "stream",
       "stream": "stdout",
       "text": [
        "\r",
        " [======================78%============           ]  782 of 1000 complete"
       ]
      },
      {
       "output_type": "stream",
       "stream": "stdout",
       "text": [
        "\r",
        " [======================78%============           ]  783 of 1000 complete"
       ]
      },
      {
       "output_type": "stream",
       "stream": "stdout",
       "text": [
        "\r",
        " [======================78%============           ]  784 of 1000 complete"
       ]
      },
      {
       "output_type": "stream",
       "stream": "stdout",
       "text": [
        "\r",
        " [======================78%============           ]  785 of 1000 complete"
       ]
      },
      {
       "output_type": "stream",
       "stream": "stdout",
       "text": [
        "\r",
        " [======================79%=============          ]  786 of 1000 complete"
       ]
      },
      {
       "output_type": "stream",
       "stream": "stdout",
       "text": [
        "\r",
        " [======================79%=============          ]  787 of 1000 complete"
       ]
      },
      {
       "output_type": "stream",
       "stream": "stdout",
       "text": [
        "\r",
        " [======================79%=============          ]  788 of 1000 complete"
       ]
      },
      {
       "output_type": "stream",
       "stream": "stdout",
       "text": [
        "\r",
        " [======================79%=============          ]  789 of 1000 complete"
       ]
      },
      {
       "output_type": "stream",
       "stream": "stdout",
       "text": [
        "\r",
        " [======================79%=============          ]  790 of 1000 complete"
       ]
      },
      {
       "output_type": "stream",
       "stream": "stdout",
       "text": [
        "\r",
        " [======================79%=============          ]  791 of 1000 complete"
       ]
      },
      {
       "output_type": "stream",
       "stream": "stdout",
       "text": [
        "\r",
        " [======================79%=============          ]  792 of 1000 complete"
       ]
      },
      {
       "output_type": "stream",
       "stream": "stdout",
       "text": [
        "\r",
        " [======================79%=============          ]  793 of 1000 complete"
       ]
      },
      {
       "output_type": "stream",
       "stream": "stdout",
       "text": [
        "\r",
        " [======================79%=============          ]  794 of 1000 complete"
       ]
      },
      {
       "output_type": "stream",
       "stream": "stdout",
       "text": [
        "\r",
        " [======================80%=============          ]  795 of 1000 complete"
       ]
      },
      {
       "output_type": "stream",
       "stream": "stdout",
       "text": [
        "\r",
        " [======================80%=============          ]  796 of 1000 complete"
       ]
      },
      {
       "output_type": "stream",
       "stream": "stdout",
       "text": [
        "\r",
        " [======================80%=============          ]  797 of 1000 complete"
       ]
      },
      {
       "output_type": "stream",
       "stream": "stdout",
       "text": [
        "\r",
        " [======================80%=============          ]  798 of 1000 complete"
       ]
      },
      {
       "output_type": "stream",
       "stream": "stdout",
       "text": [
        "\r",
        " [======================80%=============          ]  799 of 1000 complete"
       ]
      },
      {
       "output_type": "stream",
       "stream": "stdout",
       "text": [
        "\r",
        " [======================80%=============          ]  800 of 1000 complete"
       ]
      },
      {
       "output_type": "stream",
       "stream": "stdout",
       "text": [
        "\r",
        " [======================80%=============          ]  801 of 1000 complete"
       ]
      },
      {
       "output_type": "stream",
       "stream": "stdout",
       "text": [
        "\r",
        " [======================80%=============          ]  802 of 1000 complete"
       ]
      },
      {
       "output_type": "stream",
       "stream": "stdout",
       "text": [
        "\r",
        " [======================80%=============          ]  803 of 1000 complete"
       ]
      },
      {
       "output_type": "stream",
       "stream": "stdout",
       "text": [
        "\r",
        " [======================80%=============          ]  804 of 1000 complete"
       ]
      },
      {
       "output_type": "stream",
       "stream": "stdout",
       "text": [
        "\r",
        " [======================80%=============          ]  805 of 1000 complete"
       ]
      },
      {
       "output_type": "stream",
       "stream": "stdout",
       "text": [
        "\r",
        " [======================81%==============         ]  806 of 1000 complete"
       ]
      },
      {
       "output_type": "stream",
       "stream": "stdout",
       "text": [
        "\r",
        " [======================81%==============         ]  807 of 1000 complete"
       ]
      },
      {
       "output_type": "stream",
       "stream": "stdout",
       "text": [
        "\r",
        " [======================81%==============         ]  808 of 1000 complete"
       ]
      },
      {
       "output_type": "stream",
       "stream": "stdout",
       "text": [
        "\r",
        " [======================81%==============         ]  809 of 1000 complete"
       ]
      },
      {
       "output_type": "stream",
       "stream": "stdout",
       "text": [
        "\r",
        " [======================81%==============         ]  810 of 1000 complete"
       ]
      },
      {
       "output_type": "stream",
       "stream": "stdout",
       "text": [
        "\r",
        " [======================81%==============         ]  811 of 1000 complete"
       ]
      },
      {
       "output_type": "stream",
       "stream": "stdout",
       "text": [
        "\r",
        " [======================81%==============         ]  812 of 1000 complete"
       ]
      },
      {
       "output_type": "stream",
       "stream": "stdout",
       "text": [
        "\r",
        " [======================81%==============         ]  813 of 1000 complete"
       ]
      },
      {
       "output_type": "stream",
       "stream": "stdout",
       "text": [
        "\r",
        " [======================81%==============         ]  814 of 1000 complete"
       ]
      },
      {
       "output_type": "stream",
       "stream": "stdout",
       "text": [
        "\r",
        " [======================82%==============         ]  815 of 1000 complete"
       ]
      },
      {
       "output_type": "stream",
       "stream": "stdout",
       "text": [
        "\r",
        " [======================82%==============         ]  816 of 1000 complete"
       ]
      },
      {
       "output_type": "stream",
       "stream": "stdout",
       "text": [
        "\r",
        " [======================82%==============         ]  817 of 1000 complete"
       ]
      },
      {
       "output_type": "stream",
       "stream": "stdout",
       "text": [
        "\r",
        " [======================82%==============         ]  818 of 1000 complete"
       ]
      },
      {
       "output_type": "stream",
       "stream": "stdout",
       "text": [
        "\r",
        " [======================82%==============         ]  819 of 1000 complete"
       ]
      },
      {
       "output_type": "stream",
       "stream": "stdout",
       "text": [
        "\r",
        " [======================82%==============         ]  820 of 1000 complete"
       ]
      },
      {
       "output_type": "stream",
       "stream": "stdout",
       "text": [
        "\r",
        " [======================82%==============         ]  821 of 1000 complete"
       ]
      },
      {
       "output_type": "stream",
       "stream": "stdout",
       "text": [
        "\r",
        " [======================82%==============         ]  822 of 1000 complete"
       ]
      },
      {
       "output_type": "stream",
       "stream": "stdout",
       "text": [
        "\r",
        " [======================82%==============         ]  823 of 1000 complete"
       ]
      },
      {
       "output_type": "stream",
       "stream": "stdout",
       "text": [
        "\r",
        " [======================82%==============         ]  824 of 1000 complete"
       ]
      },
      {
       "output_type": "stream",
       "stream": "stdout",
       "text": [
        "\r",
        " [======================82%==============         ]  825 of 1000 complete"
       ]
      },
      {
       "output_type": "stream",
       "stream": "stdout",
       "text": [
        "\r",
        " [======================83%===============        ]  826 of 1000 complete"
       ]
      },
      {
       "output_type": "stream",
       "stream": "stdout",
       "text": [
        "\r",
        " [======================83%===============        ]  827 of 1000 complete"
       ]
      },
      {
       "output_type": "stream",
       "stream": "stdout",
       "text": [
        "\r",
        " [======================83%===============        ]  828 of 1000 complete"
       ]
      },
      {
       "output_type": "stream",
       "stream": "stdout",
       "text": [
        "\r",
        " [======================83%===============        ]  829 of 1000 complete"
       ]
      },
      {
       "output_type": "stream",
       "stream": "stdout",
       "text": [
        "\r",
        " [======================83%===============        ]  830 of 1000 complete"
       ]
      },
      {
       "output_type": "stream",
       "stream": "stdout",
       "text": [
        "\r",
        " [======================83%===============        ]  831 of 1000 complete"
       ]
      },
      {
       "output_type": "stream",
       "stream": "stdout",
       "text": [
        "\r",
        " [======================83%===============        ]  832 of 1000 complete"
       ]
      },
      {
       "output_type": "stream",
       "stream": "stdout",
       "text": [
        "\r",
        " [======================83%===============        ]  833 of 1000 complete"
       ]
      },
      {
       "output_type": "stream",
       "stream": "stdout",
       "text": [
        "\r",
        " [======================83%===============        ]  834 of 1000 complete"
       ]
      },
      {
       "output_type": "stream",
       "stream": "stdout",
       "text": [
        "\r",
        " [======================84%===============        ]  835 of 1000 complete"
       ]
      },
      {
       "output_type": "stream",
       "stream": "stdout",
       "text": [
        "\r",
        " [======================84%===============        ]  836 of 1000 complete"
       ]
      },
      {
       "output_type": "stream",
       "stream": "stdout",
       "text": [
        "\r",
        " [======================84%===============        ]  837 of 1000 complete"
       ]
      },
      {
       "output_type": "stream",
       "stream": "stdout",
       "text": [
        "\r",
        " [======================84%===============        ]  838 of 1000 complete"
       ]
      },
      {
       "output_type": "stream",
       "stream": "stdout",
       "text": [
        "\r",
        " [======================84%===============        ]  839 of 1000 complete"
       ]
      },
      {
       "output_type": "stream",
       "stream": "stdout",
       "text": [
        "\r",
        " [======================84%===============        ]  840 of 1000 complete"
       ]
      },
      {
       "output_type": "stream",
       "stream": "stdout",
       "text": [
        "\r",
        " [======================84%===============        ]  841 of 1000 complete"
       ]
      },
      {
       "output_type": "stream",
       "stream": "stdout",
       "text": [
        "\r",
        " [======================84%===============        ]  842 of 1000 complete"
       ]
      },
      {
       "output_type": "stream",
       "stream": "stdout",
       "text": [
        "\r",
        " [======================84%===============        ]  843 of 1000 complete"
       ]
      },
      {
       "output_type": "stream",
       "stream": "stdout",
       "text": [
        "\r",
        " [======================84%===============        ]  844 of 1000 complete"
       ]
      },
      {
       "output_type": "stream",
       "stream": "stdout",
       "text": [
        "\r",
        " [======================84%===============        ]  845 of 1000 complete"
       ]
      },
      {
       "output_type": "stream",
       "stream": "stdout",
       "text": [
        "\r",
        " [======================85%================       ]  846 of 1000 complete"
       ]
      },
      {
       "output_type": "stream",
       "stream": "stdout",
       "text": [
        "\r",
        " [======================85%================       ]  847 of 1000 complete"
       ]
      },
      {
       "output_type": "stream",
       "stream": "stdout",
       "text": [
        "\r",
        " [======================85%================       ]  848 of 1000 complete"
       ]
      },
      {
       "output_type": "stream",
       "stream": "stdout",
       "text": [
        "\r",
        " [======================85%================       ]  849 of 1000 complete"
       ]
      },
      {
       "output_type": "stream",
       "stream": "stdout",
       "text": [
        "\r",
        " [======================85%================       ]  850 of 1000 complete"
       ]
      },
      {
       "output_type": "stream",
       "stream": "stdout",
       "text": [
        "\r",
        " [======================85%================       ]  851 of 1000 complete"
       ]
      },
      {
       "output_type": "stream",
       "stream": "stdout",
       "text": [
        "\r",
        " [======================85%================       ]  852 of 1000 complete"
       ]
      },
      {
       "output_type": "stream",
       "stream": "stdout",
       "text": [
        "\r",
        " [======================85%================       ]  853 of 1000 complete"
       ]
      },
      {
       "output_type": "stream",
       "stream": "stdout",
       "text": [
        "\r",
        " [======================85%================       ]  854 of 1000 complete"
       ]
      },
      {
       "output_type": "stream",
       "stream": "stdout",
       "text": [
        "\r",
        " [======================86%================       ]  855 of 1000 complete"
       ]
      },
      {
       "output_type": "stream",
       "stream": "stdout",
       "text": [
        "\r",
        " [======================86%================       ]  856 of 1000 complete"
       ]
      },
      {
       "output_type": "stream",
       "stream": "stdout",
       "text": [
        "\r",
        " [======================86%================       ]  857 of 1000 complete"
       ]
      },
      {
       "output_type": "stream",
       "stream": "stdout",
       "text": [
        "\r",
        " [======================86%================       ]  858 of 1000 complete"
       ]
      },
      {
       "output_type": "stream",
       "stream": "stdout",
       "text": [
        "\r",
        " [======================86%================       ]  859 of 1000 complete"
       ]
      },
      {
       "output_type": "stream",
       "stream": "stdout",
       "text": [
        "\r",
        " [======================86%================       ]  860 of 1000 complete"
       ]
      },
      {
       "output_type": "stream",
       "stream": "stdout",
       "text": [
        "\r",
        " [======================86%================       ]  861 of 1000 complete"
       ]
      },
      {
       "output_type": "stream",
       "stream": "stdout",
       "text": [
        "\r",
        " [======================86%================       ]  862 of 1000 complete"
       ]
      },
      {
       "output_type": "stream",
       "stream": "stdout",
       "text": [
        "\r",
        " [======================86%================       ]  863 of 1000 complete"
       ]
      },
      {
       "output_type": "stream",
       "stream": "stdout",
       "text": [
        "\r",
        " [======================86%================       ]  864 of 1000 complete"
       ]
      },
      {
       "output_type": "stream",
       "stream": "stdout",
       "text": [
        "\r",
        " [======================86%================       ]  865 of 1000 complete"
       ]
      },
      {
       "output_type": "stream",
       "stream": "stdout",
       "text": [
        "\r",
        " [======================87%=================      ]  866 of 1000 complete"
       ]
      },
      {
       "output_type": "stream",
       "stream": "stdout",
       "text": [
        "\r",
        " [======================87%=================      ]  867 of 1000 complete"
       ]
      },
      {
       "output_type": "stream",
       "stream": "stdout",
       "text": [
        "\r",
        " [======================87%=================      ]  868 of 1000 complete"
       ]
      },
      {
       "output_type": "stream",
       "stream": "stdout",
       "text": [
        "\r",
        " [======================87%=================      ]  869 of 1000 complete"
       ]
      },
      {
       "output_type": "stream",
       "stream": "stdout",
       "text": [
        "\r",
        " [======================87%=================      ]  870 of 1000 complete"
       ]
      },
      {
       "output_type": "stream",
       "stream": "stdout",
       "text": [
        "\r",
        " [======================87%=================      ]  871 of 1000 complete"
       ]
      },
      {
       "output_type": "stream",
       "stream": "stdout",
       "text": [
        "\r",
        " [======================87%=================      ]  872 of 1000 complete"
       ]
      },
      {
       "output_type": "stream",
       "stream": "stdout",
       "text": [
        "\r",
        " [======================87%=================      ]  873 of 1000 complete"
       ]
      },
      {
       "output_type": "stream",
       "stream": "stdout",
       "text": [
        "\r",
        " [======================87%=================      ]  874 of 1000 complete"
       ]
      },
      {
       "output_type": "stream",
       "stream": "stdout",
       "text": [
        "\r",
        " [======================88%=================      ]  875 of 1000 complete"
       ]
      },
      {
       "output_type": "stream",
       "stream": "stdout",
       "text": [
        "\r",
        " [======================88%=================      ]  876 of 1000 complete"
       ]
      },
      {
       "output_type": "stream",
       "stream": "stdout",
       "text": [
        "\r",
        " [======================88%=================      ]  877 of 1000 complete"
       ]
      },
      {
       "output_type": "stream",
       "stream": "stdout",
       "text": [
        "\r",
        " [======================88%=================      ]  878 of 1000 complete"
       ]
      },
      {
       "output_type": "stream",
       "stream": "stdout",
       "text": [
        "\r",
        " [======================88%=================      ]  879 of 1000 complete"
       ]
      },
      {
       "output_type": "stream",
       "stream": "stdout",
       "text": [
        "\r",
        " [======================88%=================      ]  880 of 1000 complete"
       ]
      },
      {
       "output_type": "stream",
       "stream": "stdout",
       "text": [
        "\r",
        " [======================88%=================      ]  881 of 1000 complete"
       ]
      },
      {
       "output_type": "stream",
       "stream": "stdout",
       "text": [
        "\r",
        " [======================88%=================      ]  882 of 1000 complete"
       ]
      },
      {
       "output_type": "stream",
       "stream": "stdout",
       "text": [
        "\r",
        " [======================88%=================      ]  883 of 1000 complete"
       ]
      },
      {
       "output_type": "stream",
       "stream": "stdout",
       "text": [
        "\r",
        " [======================88%=================      ]  884 of 1000 complete"
       ]
      },
      {
       "output_type": "stream",
       "stream": "stdout",
       "text": [
        "\r",
        " [======================88%=================      ]  885 of 1000 complete"
       ]
      },
      {
       "output_type": "stream",
       "stream": "stdout",
       "text": [
        "\r",
        " [======================89%==================     ]  886 of 1000 complete"
       ]
      },
      {
       "output_type": "stream",
       "stream": "stdout",
       "text": [
        "\r",
        " [======================89%==================     ]  887 of 1000 complete"
       ]
      },
      {
       "output_type": "stream",
       "stream": "stdout",
       "text": [
        "\r",
        " [======================89%==================     ]  888 of 1000 complete"
       ]
      },
      {
       "output_type": "stream",
       "stream": "stdout",
       "text": [
        "\r",
        " [======================89%==================     ]  889 of 1000 complete"
       ]
      },
      {
       "output_type": "stream",
       "stream": "stdout",
       "text": [
        "\r",
        " [======================89%==================     ]  890 of 1000 complete"
       ]
      },
      {
       "output_type": "stream",
       "stream": "stdout",
       "text": [
        "\r",
        " [======================89%==================     ]  891 of 1000 complete"
       ]
      },
      {
       "output_type": "stream",
       "stream": "stdout",
       "text": [
        "\r",
        " [======================89%==================     ]  892 of 1000 complete"
       ]
      },
      {
       "output_type": "stream",
       "stream": "stdout",
       "text": [
        "\r",
        " [======================89%==================     ]  893 of 1000 complete"
       ]
      },
      {
       "output_type": "stream",
       "stream": "stdout",
       "text": [
        "\r",
        " [======================89%==================     ]  894 of 1000 complete"
       ]
      },
      {
       "output_type": "stream",
       "stream": "stdout",
       "text": [
        "\r",
        " [======================90%==================     ]  895 of 1000 complete"
       ]
      },
      {
       "output_type": "stream",
       "stream": "stdout",
       "text": [
        "\r",
        " [======================90%==================     ]  896 of 1000 complete"
       ]
      },
      {
       "output_type": "stream",
       "stream": "stdout",
       "text": [
        "\r",
        " [======================90%==================     ]  897 of 1000 complete"
       ]
      },
      {
       "output_type": "stream",
       "stream": "stdout",
       "text": [
        "\r",
        " [======================90%==================     ]  898 of 1000 complete"
       ]
      },
      {
       "output_type": "stream",
       "stream": "stdout",
       "text": [
        "\r",
        " [======================90%==================     ]  899 of 1000 complete"
       ]
      },
      {
       "output_type": "stream",
       "stream": "stdout",
       "text": [
        "\r",
        " [======================90%==================     ]  900 of 1000 complete"
       ]
      },
      {
       "output_type": "stream",
       "stream": "stdout",
       "text": [
        "\r",
        " [======================90%==================     ]  901 of 1000 complete"
       ]
      },
      {
       "output_type": "stream",
       "stream": "stdout",
       "text": [
        "\r",
        " [======================90%==================     ]  902 of 1000 complete"
       ]
      },
      {
       "output_type": "stream",
       "stream": "stdout",
       "text": [
        "\r",
        " [======================90%==================     ]  903 of 1000 complete"
       ]
      },
      {
       "output_type": "stream",
       "stream": "stdout",
       "text": [
        "\r",
        " [======================90%==================     ]  904 of 1000 complete"
       ]
      },
      {
       "output_type": "stream",
       "stream": "stdout",
       "text": [
        "\r",
        " [======================90%==================     ]  905 of 1000 complete"
       ]
      },
      {
       "output_type": "stream",
       "stream": "stdout",
       "text": [
        "\r",
        " [======================91%===================    ]  906 of 1000 complete"
       ]
      },
      {
       "output_type": "stream",
       "stream": "stdout",
       "text": [
        "\r",
        " [======================91%===================    ]  907 of 1000 complete"
       ]
      },
      {
       "output_type": "stream",
       "stream": "stdout",
       "text": [
        "\r",
        " [======================91%===================    ]  908 of 1000 complete"
       ]
      },
      {
       "output_type": "stream",
       "stream": "stdout",
       "text": [
        "\r",
        " [======================91%===================    ]  909 of 1000 complete"
       ]
      },
      {
       "output_type": "stream",
       "stream": "stdout",
       "text": [
        "\r",
        " [======================91%===================    ]  910 of 1000 complete"
       ]
      },
      {
       "output_type": "stream",
       "stream": "stdout",
       "text": [
        "\r",
        " [======================91%===================    ]  911 of 1000 complete"
       ]
      },
      {
       "output_type": "stream",
       "stream": "stdout",
       "text": [
        "\r",
        " [======================91%===================    ]  912 of 1000 complete"
       ]
      },
      {
       "output_type": "stream",
       "stream": "stdout",
       "text": [
        "\r",
        " [======================91%===================    ]  913 of 1000 complete"
       ]
      },
      {
       "output_type": "stream",
       "stream": "stdout",
       "text": [
        "\r",
        " [======================91%===================    ]  914 of 1000 complete"
       ]
      },
      {
       "output_type": "stream",
       "stream": "stdout",
       "text": [
        "\r",
        " [======================92%===================    ]  915 of 1000 complete"
       ]
      },
      {
       "output_type": "stream",
       "stream": "stdout",
       "text": [
        "\r",
        " [======================92%===================    ]  916 of 1000 complete"
       ]
      },
      {
       "output_type": "stream",
       "stream": "stdout",
       "text": [
        "\r",
        " [======================92%===================    ]  917 of 1000 complete"
       ]
      },
      {
       "output_type": "stream",
       "stream": "stdout",
       "text": [
        "\r",
        " [======================92%===================    ]  918 of 1000 complete"
       ]
      },
      {
       "output_type": "stream",
       "stream": "stdout",
       "text": [
        "\r",
        " [======================92%===================    ]  919 of 1000 complete"
       ]
      },
      {
       "output_type": "stream",
       "stream": "stdout",
       "text": [
        "\r",
        " [======================92%===================    ]  920 of 1000 complete"
       ]
      },
      {
       "output_type": "stream",
       "stream": "stdout",
       "text": [
        "\r",
        " [======================92%===================    ]  921 of 1000 complete"
       ]
      },
      {
       "output_type": "stream",
       "stream": "stdout",
       "text": [
        "\r",
        " [======================92%===================    ]  922 of 1000 complete"
       ]
      },
      {
       "output_type": "stream",
       "stream": "stdout",
       "text": [
        "\r",
        " [======================92%===================    ]  923 of 1000 complete"
       ]
      },
      {
       "output_type": "stream",
       "stream": "stdout",
       "text": [
        "\r",
        " [======================92%===================    ]  924 of 1000 complete"
       ]
      },
      {
       "output_type": "stream",
       "stream": "stdout",
       "text": [
        "\r",
        " [======================92%===================    ]  925 of 1000 complete"
       ]
      },
      {
       "output_type": "stream",
       "stream": "stdout",
       "text": [
        "\r",
        " [======================93%====================   ]  926 of 1000 complete"
       ]
      },
      {
       "output_type": "stream",
       "stream": "stdout",
       "text": [
        "\r",
        " [======================93%====================   ]  927 of 1000 complete"
       ]
      },
      {
       "output_type": "stream",
       "stream": "stdout",
       "text": [
        "\r",
        " [======================93%====================   ]  928 of 1000 complete"
       ]
      },
      {
       "output_type": "stream",
       "stream": "stdout",
       "text": [
        "\r",
        " [======================93%====================   ]  929 of 1000 complete"
       ]
      },
      {
       "output_type": "stream",
       "stream": "stdout",
       "text": [
        "\r",
        " [======================93%====================   ]  930 of 1000 complete"
       ]
      },
      {
       "output_type": "stream",
       "stream": "stdout",
       "text": [
        "\r",
        " [======================93%====================   ]  931 of 1000 complete"
       ]
      },
      {
       "output_type": "stream",
       "stream": "stdout",
       "text": [
        "\r",
        " [======================93%====================   ]  932 of 1000 complete"
       ]
      },
      {
       "output_type": "stream",
       "stream": "stdout",
       "text": [
        "\r",
        " [======================93%====================   ]  933 of 1000 complete"
       ]
      },
      {
       "output_type": "stream",
       "stream": "stdout",
       "text": [
        "\r",
        " [======================93%====================   ]  934 of 1000 complete"
       ]
      },
      {
       "output_type": "stream",
       "stream": "stdout",
       "text": [
        "\r",
        " [======================94%====================   ]  935 of 1000 complete"
       ]
      },
      {
       "output_type": "stream",
       "stream": "stdout",
       "text": [
        "\r",
        " [======================94%====================   ]  936 of 1000 complete"
       ]
      },
      {
       "output_type": "stream",
       "stream": "stdout",
       "text": [
        "\r",
        " [======================94%====================   ]  937 of 1000 complete"
       ]
      },
      {
       "output_type": "stream",
       "stream": "stdout",
       "text": [
        "\r",
        " [======================94%====================   ]  938 of 1000 complete"
       ]
      },
      {
       "output_type": "stream",
       "stream": "stdout",
       "text": [
        "\r",
        " [======================94%====================   ]  939 of 1000 complete"
       ]
      },
      {
       "output_type": "stream",
       "stream": "stdout",
       "text": [
        "\r",
        " [======================94%====================   ]  940 of 1000 complete"
       ]
      },
      {
       "output_type": "stream",
       "stream": "stdout",
       "text": [
        "\r",
        " [======================94%====================   ]  941 of 1000 complete"
       ]
      },
      {
       "output_type": "stream",
       "stream": "stdout",
       "text": [
        "\r",
        " [======================94%====================   ]  942 of 1000 complete"
       ]
      },
      {
       "output_type": "stream",
       "stream": "stdout",
       "text": [
        "\r",
        " [======================94%====================   ]  943 of 1000 complete"
       ]
      },
      {
       "output_type": "stream",
       "stream": "stdout",
       "text": [
        "\r",
        " [======================94%====================   ]  944 of 1000 complete"
       ]
      },
      {
       "output_type": "stream",
       "stream": "stdout",
       "text": [
        "\r",
        " [======================94%====================   ]  945 of 1000 complete"
       ]
      },
      {
       "output_type": "stream",
       "stream": "stdout",
       "text": [
        "\r",
        " [======================95%=====================  ]  946 of 1000 complete"
       ]
      },
      {
       "output_type": "stream",
       "stream": "stdout",
       "text": [
        "\r",
        " [======================95%=====================  ]  947 of 1000 complete"
       ]
      },
      {
       "output_type": "stream",
       "stream": "stdout",
       "text": [
        "\r",
        " [======================95%=====================  ]  948 of 1000 complete"
       ]
      },
      {
       "output_type": "stream",
       "stream": "stdout",
       "text": [
        "\r",
        " [======================95%=====================  ]  949 of 1000 complete"
       ]
      },
      {
       "output_type": "stream",
       "stream": "stdout",
       "text": [
        "\r",
        " [======================95%=====================  ]  950 of 1000 complete"
       ]
      },
      {
       "output_type": "stream",
       "stream": "stdout",
       "text": [
        "\r",
        " [======================95%=====================  ]  951 of 1000 complete"
       ]
      },
      {
       "output_type": "stream",
       "stream": "stdout",
       "text": [
        "\r",
        " [======================95%=====================  ]  952 of 1000 complete"
       ]
      },
      {
       "output_type": "stream",
       "stream": "stdout",
       "text": [
        "\r",
        " [======================95%=====================  ]  953 of 1000 complete"
       ]
      },
      {
       "output_type": "stream",
       "stream": "stdout",
       "text": [
        "\r",
        " [======================95%=====================  ]  954 of 1000 complete"
       ]
      },
      {
       "output_type": "stream",
       "stream": "stdout",
       "text": [
        "\r",
        " [======================96%=====================  ]  955 of 1000 complete"
       ]
      },
      {
       "output_type": "stream",
       "stream": "stdout",
       "text": [
        "\r",
        " [======================96%=====================  ]  956 of 1000 complete"
       ]
      },
      {
       "output_type": "stream",
       "stream": "stdout",
       "text": [
        "\r",
        " [======================96%=====================  ]  957 of 1000 complete"
       ]
      },
      {
       "output_type": "stream",
       "stream": "stdout",
       "text": [
        "\r",
        " [======================96%=====================  ]  958 of 1000 complete"
       ]
      },
      {
       "output_type": "stream",
       "stream": "stdout",
       "text": [
        "\r",
        " [======================96%=====================  ]  959 of 1000 complete"
       ]
      },
      {
       "output_type": "stream",
       "stream": "stdout",
       "text": [
        "\r",
        " [======================96%=====================  ]  960 of 1000 complete"
       ]
      },
      {
       "output_type": "stream",
       "stream": "stdout",
       "text": [
        "\r",
        " [======================96%=====================  ]  961 of 1000 complete"
       ]
      },
      {
       "output_type": "stream",
       "stream": "stdout",
       "text": [
        "\r",
        " [======================96%=====================  ]  962 of 1000 complete"
       ]
      },
      {
       "output_type": "stream",
       "stream": "stdout",
       "text": [
        "\r",
        " [======================96%=====================  ]  963 of 1000 complete"
       ]
      },
      {
       "output_type": "stream",
       "stream": "stdout",
       "text": [
        "\r",
        " [======================96%=====================  ]  964 of 1000 complete"
       ]
      },
      {
       "output_type": "stream",
       "stream": "stdout",
       "text": [
        "\r",
        " [======================96%=====================  ]  965 of 1000 complete"
       ]
      },
      {
       "output_type": "stream",
       "stream": "stdout",
       "text": [
        "\r",
        " [======================97%====================== ]  966 of 1000 complete"
       ]
      },
      {
       "output_type": "stream",
       "stream": "stdout",
       "text": [
        "\r",
        " [======================97%====================== ]  967 of 1000 complete"
       ]
      },
      {
       "output_type": "stream",
       "stream": "stdout",
       "text": [
        "\r",
        " [======================97%====================== ]  968 of 1000 complete"
       ]
      },
      {
       "output_type": "stream",
       "stream": "stdout",
       "text": [
        "\r",
        " [======================97%====================== ]  969 of 1000 complete"
       ]
      },
      {
       "output_type": "stream",
       "stream": "stdout",
       "text": [
        "\r",
        " [======================97%====================== ]  970 of 1000 complete"
       ]
      },
      {
       "output_type": "stream",
       "stream": "stdout",
       "text": [
        "\r",
        " [======================97%====================== ]  971 of 1000 complete"
       ]
      },
      {
       "output_type": "stream",
       "stream": "stdout",
       "text": [
        "\r",
        " [======================97%====================== ]  972 of 1000 complete"
       ]
      },
      {
       "output_type": "stream",
       "stream": "stdout",
       "text": [
        "\r",
        " [======================97%====================== ]  973 of 1000 complete"
       ]
      },
      {
       "output_type": "stream",
       "stream": "stdout",
       "text": [
        "\r",
        " [======================97%====================== ]  974 of 1000 complete"
       ]
      },
      {
       "output_type": "stream",
       "stream": "stdout",
       "text": [
        "\r",
        " [======================98%====================== ]  975 of 1000 complete"
       ]
      },
      {
       "output_type": "stream",
       "stream": "stdout",
       "text": [
        "\r",
        " [======================98%====================== ]  976 of 1000 complete"
       ]
      },
      {
       "output_type": "stream",
       "stream": "stdout",
       "text": [
        "\r",
        " [======================98%====================== ]  977 of 1000 complete"
       ]
      },
      {
       "output_type": "stream",
       "stream": "stdout",
       "text": [
        "\r",
        " [======================98%====================== ]  978 of 1000 complete"
       ]
      },
      {
       "output_type": "stream",
       "stream": "stdout",
       "text": [
        "\r",
        " [======================98%====================== ]  979 of 1000 complete"
       ]
      },
      {
       "output_type": "stream",
       "stream": "stdout",
       "text": [
        "\r",
        " [======================98%====================== ]  980 of 1000 complete"
       ]
      },
      {
       "output_type": "stream",
       "stream": "stdout",
       "text": [
        "\r",
        " [======================98%====================== ]  981 of 1000 complete"
       ]
      },
      {
       "output_type": "stream",
       "stream": "stdout",
       "text": [
        "\r",
        " [======================98%====================== ]  982 of 1000 complete"
       ]
      },
      {
       "output_type": "stream",
       "stream": "stdout",
       "text": [
        "\r",
        " [======================98%====================== ]  983 of 1000 complete"
       ]
      },
      {
       "output_type": "stream",
       "stream": "stdout",
       "text": [
        "\r",
        " [======================98%====================== ]  984 of 1000 complete"
       ]
      },
      {
       "output_type": "stream",
       "stream": "stdout",
       "text": [
        "\r",
        " [======================98%====================== ]  985 of 1000 complete"
       ]
      },
      {
       "output_type": "stream",
       "stream": "stdout",
       "text": [
        "\r",
        " [======================99%=======================]  986 of 1000 complete"
       ]
      },
      {
       "output_type": "stream",
       "stream": "stdout",
       "text": [
        "\r",
        " [======================99%=======================]  987 of 1000 complete"
       ]
      },
      {
       "output_type": "stream",
       "stream": "stdout",
       "text": [
        "\r",
        " [======================99%=======================]  988 of 1000 complete"
       ]
      },
      {
       "output_type": "stream",
       "stream": "stdout",
       "text": [
        "\r",
        " [======================99%=======================]  989 of 1000 complete"
       ]
      },
      {
       "output_type": "stream",
       "stream": "stdout",
       "text": [
        "\r",
        " [======================99%=======================]  990 of 1000 complete"
       ]
      },
      {
       "output_type": "stream",
       "stream": "stdout",
       "text": [
        "\r",
        " [======================99%=======================]  991 of 1000 complete"
       ]
      },
      {
       "output_type": "stream",
       "stream": "stdout",
       "text": [
        "\r",
        " [======================99%=======================]  992 of 1000 complete"
       ]
      },
      {
       "output_type": "stream",
       "stream": "stdout",
       "text": [
        "\r",
        " [======================99%=======================]  993 of 1000 complete"
       ]
      },
      {
       "output_type": "stream",
       "stream": "stdout",
       "text": [
        "\r",
        " [======================99%=======================]  994 of 1000 complete"
       ]
      },
      {
       "output_type": "stream",
       "stream": "stdout",
       "text": [
        "\r",
        " [=====================100%=======================]  995 of 1000 complete"
       ]
      },
      {
       "output_type": "stream",
       "stream": "stdout",
       "text": [
        "\r",
        " [=====================100%=======================]  996 of 1000 complete"
       ]
      },
      {
       "output_type": "stream",
       "stream": "stdout",
       "text": [
        "\r",
        " [=====================100%=======================]  997 of 1000 complete"
       ]
      },
      {
       "output_type": "stream",
       "stream": "stdout",
       "text": [
        "\r",
        " [=====================100%=======================]  998 of 1000 complete"
       ]
      },
      {
       "output_type": "stream",
       "stream": "stdout",
       "text": [
        "\r",
        " [=====================100%=======================]  999 of 1000 complete"
       ]
      },
      {
       "output_type": "stream",
       "stream": "stdout",
       "text": [
        "\r",
        " [=====================100%=======================]  1000 of 1000 complete"
       ]
      }
     ],
     "prompt_number": 36
    },
    {
     "cell_type": "code",
     "collapsed": false,
     "input": [
      "ens_pdist_res = np.vstack(ens.get_pdist() for ens in wes_res)\n",
      "ens_pdist_nores = np.vstack(ens.get_pdist() for ens in wes_nores)"
     ],
     "language": "python",
     "metadata": {},
     "outputs": [],
     "prompt_number": 37
    },
    {
     "cell_type": "code",
     "collapsed": false,
     "input": [
      "np.savez('../results/del_deg_ens_of_ens.npz', pdist_res=ens_pdist_res, pdist_nores=ens_pdist_nores)"
     ],
     "language": "python",
     "metadata": {},
     "outputs": [],
     "prompt_number": 38
    },
    {
     "cell_type": "code",
     "collapsed": false,
     "input": [
      "ens_pdist_res.shape"
     ],
     "language": "python",
     "metadata": {},
     "outputs": [
      {
       "metadata": {},
       "output_type": "pyout",
       "prompt_number": 39,
       "text": [
        "(20, 20)"
       ]
      }
     ],
     "prompt_number": 39
    },
    {
     "cell_type": "code",
     "collapsed": false,
     "input": [
      "ens_pdist_res_avg = np.average(ens_pdist_res, axis=0)\n",
      "ens_pdist_nores_avg = np.average(ens_pdist_nores, axis=0)\n",
      "ens_pdist_res_sdm = np.std(ens_pdist_res, axis=0) / sqrt(nens)\n",
      "ens_pdist_nores_sdm = np.std(ens_pdist_nores, axis=0) / sqrt(nens)"
     ],
     "language": "python",
     "metadata": {},
     "outputs": [],
     "prompt_number": 40
    },
    {
     "cell_type": "code",
     "collapsed": false,
     "input": [
      "fig = figure()\n",
      "ax = fig.gca()\n",
      "ax.bar(bin_xs, ens_pdist_nores_avg, yerr=ens_pdist_nores_sdm, alpha=0.6, color='red', ecolor='red', label='Without Resampling')\n",
      "ax.bar(bin_xs, ens_pdist_res_avg, yerr=ens_pdist_res_sdm, alpha=0.6, color='blue', ecolor='blue', label='With Resampling')\n",
      "ax.legend(loc='best')\n",
      "ax.set_ylim(bottom=0.0)\n",
      "ax.set_xlabel('Number of X')\n",
      "ax.set_ylabel('Probability Density (per bin)')"
     ],
     "language": "python",
     "metadata": {},
     "outputs": [
      {
       "metadata": {},
       "output_type": "pyout",
       "prompt_number": 43,
       "text": [
        "<matplotlib.text.Text at 0x7f8e39536310>"
       ]
      }
     ],
     "prompt_number": 43
    },
    {
     "cell_type": "code",
     "collapsed": false,
     "input": [
      "fig.savefig('../results/delayed-deg-pdist.pgf')"
     ],
     "language": "python",
     "metadata": {},
     "outputs": [],
     "prompt_number": 44
    },
    {
     "cell_type": "heading",
     "level": 4,
     "metadata": {},
     "source": [
      "Now, once again, the $\\chi$ plot:"
     ]
    },
    {
     "cell_type": "code",
     "collapsed": false,
     "input": [
      "chis = (ens_pdist_res_avg - ens_pdist_nores_avg) / np.sqrt(ens_pdist_nores_sdm**2 + ens_pdist_res_sdm**2)\n",
      "chis[np.abs(chis) > 1E9] = np.nan"
     ],
     "language": "python",
     "metadata": {},
     "outputs": [
      {
       "output_type": "stream",
       "stream": "stderr",
       "text": [
        "-c:1: RuntimeWarning: invalid value encountered in true_divide\n"
       ]
      }
     ],
     "prompt_number": 45
    },
    {
     "cell_type": "code",
     "collapsed": false,
     "input": [
      "fig = figure()\n",
      "ax = fig.gca()\n",
      "ax.bar(bin_xs, chis)\n",
      "ax.set_xlabel('Number of X')\n",
      "ax.set_ylabel(r'Normalized Difference (Wtd - UnWtd)')\n",
      "ax.axhline(0, color='black')\n",
      "ax.grid()"
     ],
     "language": "python",
     "metadata": {},
     "outputs": [],
     "prompt_number": 52
    },
    {
     "cell_type": "code",
     "collapsed": false,
     "input": [
      "fig.savefig('../results/delayed-deg-chi.pgf')"
     ],
     "language": "python",
     "metadata": {},
     "outputs": [],
     "prompt_number": 53
    },
    {
     "cell_type": "heading",
     "level": 3,
     "metadata": {},
     "source": [
      "Power Spectrum"
     ]
    },
    {
     "cell_type": "code",
     "collapsed": false,
     "input": [
      "n_samples = 2**7\n",
      "max_freq_num = int(n_samples / 2)"
     ],
     "language": "python",
     "metadata": {},
     "outputs": [],
     "prompt_number": 26
    },
    {
     "cell_type": "code",
     "collapsed": false,
     "input": [
      "s_times = np.linspace(0, 200, n_samples)\n",
      "s_states = trj.sample_state_seq(s_times)"
     ],
     "language": "python",
     "metadata": {},
     "outputs": [],
     "prompt_number": 27
    },
    {
     "cell_type": "code",
     "collapsed": false,
     "input": [
      "amp_spec = fft.rfft(s_states, axis=1)\n",
      "freqs = fft.fftfreq(s_times.size, d=(s_times[-1] - s_times[0])/n_samples)"
     ],
     "language": "python",
     "metadata": {},
     "outputs": [],
     "prompt_number": 28
    },
    {
     "cell_type": "code",
     "collapsed": false,
     "input": [
      "plot(freqs[:max_freq_num] * rxns[2].delay, np.abs(amp_spec[0,:-1])**2)"
     ],
     "language": "python",
     "metadata": {},
     "outputs": [
      {
       "metadata": {},
       "output_type": "pyout",
       "prompt_number": 38,
       "text": [
        "[<matplotlib.lines.Line2D at 0x7ff244b13e10>]"
       ]
      }
     ],
     "prompt_number": 38
    },
    {
     "cell_type": "code",
     "collapsed": false,
     "input": [
      "xlabel(r'Frequency (units of $\\tau^{-1})$')\n",
      "ylabel('Power (arb. u.)')"
     ],
     "language": "python",
     "metadata": {},
     "outputs": [
      {
       "metadata": {},
       "output_type": "pyout",
       "prompt_number": 41,
       "text": [
        "<matplotlib.text.Text at 0x7ff2453b8710>"
       ]
      }
     ],
     "prompt_number": 41
    },
    {
     "cell_type": "code",
     "collapsed": false,
     "input": [
      "ticker = mpl.ticker.ScalarFormatter()\n",
      "ticker.set_powerlimits((2, 3))\n",
      "gca().get_yaxis().set_major_formatter(ticker)"
     ],
     "language": "python",
     "metadata": {},
     "outputs": [],
     "prompt_number": 40
    },
    {
     "cell_type": "code",
     "collapsed": false,
     "input": [
      "gcf().tight_layout()"
     ],
     "language": "python",
     "metadata": {},
     "outputs": [],
     "prompt_number": 37
    },
    {
     "cell_type": "heading",
     "level": 2,
     "metadata": {},
     "source": [
      "Two-Reaction Toy Model"
     ]
    },
    {
     "cell_type": "code",
     "collapsed": false,
     "input": [
      "species = ['X']\n",
      "rxns = [ssad.Reaction([1], [-1], 1),  # Production\n",
      "        ssad.Reaction([0], [+1], 25)] # Degradation"
     ],
     "language": "python",
     "metadata": {},
     "outputs": [],
     "prompt_number": 19
    },
    {
     "cell_type": "code",
     "collapsed": false,
     "input": [
      "trj = Trajectory([50, 50], rxns)"
     ],
     "language": "python",
     "metadata": {},
     "outputs": [],
     "prompt_number": 20
    },
    {
     "cell_type": "code",
     "collapsed": false,
     "input": [
      "trj.run_dynamics(50, 1e5)"
     ],
     "language": "python",
     "metadata": {},
     "outputs": [],
     "prompt_number": 21
    },
    {
     "cell_type": "code",
     "collapsed": false,
     "input": [
      "trj.rxn_counter"
     ],
     "language": "python",
     "metadata": {},
     "outputs": [
      {
       "metadata": {},
       "output_type": "pyout",
       "prompt_number": 22,
       "text": [
        "2462"
       ]
      }
     ],
     "prompt_number": 22
    },
    {
     "cell_type": "code",
     "collapsed": false,
     "input": [
      "times = array(trj.hist_times)\n",
      "states = array(trj.hist_states)"
     ],
     "language": "python",
     "metadata": {},
     "outputs": [],
     "prompt_number": 23
    },
    {
     "cell_type": "code",
     "collapsed": false,
     "input": [
      "plot(times, states[:,0])"
     ],
     "language": "python",
     "metadata": {},
     "outputs": [
      {
       "metadata": {},
       "output_type": "pyout",
       "prompt_number": 24,
       "text": [
        "[<matplotlib.lines.Line2D at 0x7f197b19c0d0>]"
       ]
      }
     ],
     "prompt_number": 24
    },
    {
     "cell_type": "markdown",
     "metadata": {},
     "source": [
      "Now try it with a weighted ensemble."
     ]
    },
    {
     "cell_type": "code",
     "collapsed": false,
     "input": [
      "paving = we.UniformPaving([0], [50], 25)\n",
      "init_trjs = []\n",
      "for idx in range(50):\n",
      "    init_trjs.append(we.WeightedTrajectory([idx], rxns, 1/50))\n",
      "ens = we.Ensemble(10, paving, (5, 10), init_trjs)"
     ],
     "language": "python",
     "metadata": {},
     "outputs": [],
     "prompt_number": 25
    },
    {
     "cell_type": "code",
     "collapsed": false,
     "input": [
      "%prun ens.run_time(100)"
     ],
     "language": "python",
     "metadata": {},
     "outputs": [
      {
       "output_type": "stream",
       "stream": "stdout",
       "text": [
        " "
       ]
      }
     ],
     "prompt_number": 40
    },
    {
     "cell_type": "code",
     "collapsed": false,
     "input": [
      "states_sample = []\n",
      "for trj in ens:\n",
      "    states_sample.append(trj.state)"
     ],
     "language": "python",
     "metadata": {},
     "outputs": [],
     "prompt_number": 33
    },
    {
     "cell_type": "heading",
     "level": 2,
     "metadata": {},
     "source": [
      "Bistable Schl\u00f6gl System"
     ]
    },
    {
     "cell_type": "code",
     "collapsed": false,
     "input": [
      "species = ['X', 'A', 'B']\n",
      "rxn1 = Reaction([2, 1, 0], [+1, -1, 0], 3.0E-7)\n",
      "rxn2 = Reaction([0, 0, 1], [+1, 0, -1], 1.0E-3)\n",
      "rxns = [rxn1, rxn1.get_reverse_rxn(1.0E-4), rxn2, rxn2.get_reverse_rxn(3.5)]"
     ],
     "language": "python",
     "metadata": {},
     "outputs": [],
     "prompt_number": 46
    },
    {
     "cell_type": "heading",
     "level": 1,
     "metadata": {},
     "source": [
      "Simple (Verification) Test Cases"
     ]
    },
    {
     "cell_type": "heading",
     "level": 2,
     "metadata": {},
     "source": [
      "Constant-Rate Production"
     ]
    },
    {
     "cell_type": "code",
     "collapsed": false,
     "input": [
      "rxns = [Reaction([], [0], [+1], 10)]\n",
      "trjs = []\n",
      "ntrjs = 200\n",
      "for tidx in range(ntrjs):\n",
      "    trjs.append(Trajectory([0], rxns, weight=1/30))"
     ],
     "language": "python",
     "metadata": {},
     "outputs": [],
     "prompt_number": 25
    },
    {
     "cell_type": "code",
     "collapsed": false,
     "input": [
      "for trj in trjs:\n",
      "    trj.run_dynamics(200)"
     ],
     "language": "python",
     "metadata": {},
     "outputs": [],
     "prompt_number": 26
    },
    {
     "cell_type": "code",
     "collapsed": false,
     "input": [
      "weights = np.empty((ntrjs))\n",
      "states = np.empty((ntrjs, 1))"
     ],
     "language": "python",
     "metadata": {},
     "outputs": [],
     "prompt_number": 27
    },
    {
     "cell_type": "code",
     "collapsed": false,
     "input": [
      "for tidx, trj in enumerate(trjs):\n",
      "    weights[tidx] = trj.weight\n",
      "    states[tidx,:] = trj.state"
     ],
     "language": "python",
     "metadata": {},
     "outputs": [],
     "prompt_number": 28
    },
    {
     "cell_type": "code",
     "collapsed": false,
     "input": [
      "hist(states)"
     ],
     "language": "python",
     "metadata": {},
     "outputs": [
      {
       "metadata": {},
       "output_type": "pyout",
       "prompt_number": 29,
       "text": [
        "(array([  2.,   3.,  10.,  21.,  41.,  42.,  39.,  29.,  11.,   2.]),\n",
        " array([ 1858.,  1883.,  1908.,  1933.,  1958.,  1983.,  2008.,  2033.,\n",
        "        2058.,  2083.,  2108.]),\n",
        " <a list of 10 Patch objects>)"
       ]
      }
     ],
     "prompt_number": 29
    },
    {
     "cell_type": "heading",
     "level": 3,
     "metadata": {},
     "source": [
      "With multiple species"
     ]
    },
    {
     "cell_type": "code",
     "collapsed": false,
     "input": [
      "rxns = [Reaction([], [0], [+1, 0], 10),\n",
      "        Reaction([], [1], [0, +1], 5)]\n",
      "trjs = []\n",
      "ntrjs = 200\n",
      "for tidx in range(ntrjs):\n",
      "    trjs.append(Trajectory([0], rxns, weight=1/ntrjs))"
     ],
     "language": "python",
     "metadata": {},
     "outputs": [],
     "prompt_number": 30
    },
    {
     "cell_type": "code",
     "collapsed": false,
     "input": [
      "weights2 = np.empty((ntrjs))\n",
      "states2 = np.empty((ntrjs, 2))"
     ],
     "language": "python",
     "metadata": {},
     "outputs": [],
     "prompt_number": 31
    },
    {
     "cell_type": "code",
     "collapsed": false,
     "input": [
      "for tidx, trj in enumerate(trjs):\n",
      "    trj.run_dynamics(200)\n",
      "    weights2[tidx] = trj.weight\n",
      "    states2[tidx,:] = trj.state"
     ],
     "language": "python",
     "metadata": {},
     "outputs": [],
     "prompt_number": 32
    },
    {
     "cell_type": "code",
     "collapsed": false,
     "input": [
      "hist(states2[:,1])"
     ],
     "language": "python",
     "metadata": {},
     "outputs": [
      {
       "metadata": {},
       "output_type": "pyout",
       "prompt_number": 34,
       "text": [
        "(array([  1.,   4.,  10.,  22.,  30.,  61.,  35.,  25.,   9.,   3.]),\n",
        " array([  901. ,   918.9,   936.8,   954.7,   972.6,   990.5,  1008.4,\n",
        "        1026.3,  1044.2,  1062.1,  1080. ]),\n",
        " <a list of 10 Patch objects>)"
       ]
      }
     ],
     "prompt_number": 34
    },
    {
     "cell_type": "heading",
     "level": 2,
     "metadata": {},
     "source": [
      "Production-Degradation Equilibrium (non-delayed)"
     ]
    },
    {
     "cell_type": "markdown",
     "metadata": {},
     "source": [
      "**Save this section!** (contains verification, as well as a thesis-worthy plot)"
     ]
    },
    {
     "cell_type": "code",
     "collapsed": false,
     "input": [
      "k_plus = 25\n",
      "k_minus = 1\n",
      "rxns = [Reaction([0], [+1], k_plus),\n",
      "        Reaction([1], [-1], k_minus)]\n",
      "numbins = 50\n",
      "paving = we.UniformPaving([-0.5], [numbins - 0.5], numbins)\n",
      "bin_xs = np.array(range(numbins)) - 0.5\n",
      "init_trjs = []\n",
      "for istate in range(numbins):\n",
      "    init_trjs.append(we.WeightedTrajectory([istate], rxns, 1.0/numbins))"
     ],
     "language": "python",
     "metadata": {},
     "outputs": [],
     "prompt_number": 42
    },
    {
     "cell_type": "code",
     "collapsed": false,
     "input": [
      "x_fine = linspace(0, 50, 1000)\n",
      "pdist_analytic = sqrt(k_minus / (2.0 * pi * k_plus)) * exp(-1.0 * k_minus / (2.0 * k_plus) * (x_fine - k_plus * 1.0 / k_minus)**2)"
     ],
     "language": "python",
     "metadata": {},
     "outputs": [],
     "prompt_number": 9
    },
    {
     "cell_type": "code",
     "collapsed": false,
     "input": [
      "sum(pdist_analytic) * 50 / 1000"
     ],
     "language": "python",
     "metadata": {},
     "outputs": [
      {
       "metadata": {},
       "output_type": "pyout",
       "prompt_number": 10,
       "text": [
        "0.99899944201334256"
       ]
      }
     ],
     "prompt_number": 10
    },
    {
     "cell_type": "code",
     "collapsed": false,
     "input": [
      "tot_time = 100.0\n",
      "niter = 100\n",
      "ens = we.Ensemble(tot_time / niter, paving, (10, 15), init_trjs)\n",
      "pbar = ProgressBar(niter)"
     ],
     "language": "python",
     "metadata": {},
     "outputs": [],
     "prompt_number": 11
    },
    {
     "cell_type": "code",
     "collapsed": false,
     "input": [
      "pdist_rwt = np.zeros((numbins, niter))\n",
      "for idx in range(niter):\n",
      "    pbar.animate(idx)\n",
      "    ens.run_step()\n",
      "    pdist_rwt[:,idx] = ens.get_pdist()\n",
      "pbar.animate(idx+1)"
     ],
     "language": "python",
     "metadata": {},
     "outputs": [
      {
       "output_type": "stream",
       "stream": "stdout",
       "text": [
        "\r",
        " [                       0%                       ]"
       ]
      },
      {
       "output_type": "stream",
       "stream": "stdout",
       "text": [
        "\r",
        " [                       1%                       ]  1 of 100 complete"
       ]
      },
      {
       "output_type": "stream",
       "stream": "stdout",
       "text": [
        "\r",
        " [=                      2%                       ]  2 of 100 complete"
       ]
      },
      {
       "output_type": "stream",
       "stream": "stdout",
       "text": [
        "\r",
        " [=                      3%                       ]  3 of 100 complete"
       ]
      },
      {
       "output_type": "stream",
       "stream": "stdout",
       "text": [
        "\r",
        " [==                     4%                       ]  4 of 100 complete"
       ]
      },
      {
       "output_type": "stream",
       "stream": "stdout",
       "text": [
        "\r",
        " [==                     5%                       ]  5 of 100 complete"
       ]
      },
      {
       "output_type": "stream",
       "stream": "stdout",
       "text": [
        "\r",
        " [===                    6%                       ]  6 of 100 complete"
       ]
      },
      {
       "output_type": "stream",
       "stream": "stdout",
       "text": [
        "\r",
        " [===                    7%                       ]  7 of 100 complete"
       ]
      },
      {
       "output_type": "stream",
       "stream": "stdout",
       "text": [
        "\r",
        " [====                   8%                       ]  8 of 100 complete"
       ]
      },
      {
       "output_type": "stream",
       "stream": "stdout",
       "text": [
        "\r",
        " [====                   9%                       ]  9 of 100 complete"
       ]
      },
      {
       "output_type": "stream",
       "stream": "stdout",
       "text": [
        "\r",
        " [=====                 10%                       ]  10 of 100 complete"
       ]
      },
      {
       "output_type": "stream",
       "stream": "stdout",
       "text": [
        "\r",
        " [=====                 11%                       ]  11 of 100 complete"
       ]
      },
      {
       "output_type": "stream",
       "stream": "stdout",
       "text": [
        "\r",
        " [======                12%                       ]  12 of 100 complete"
       ]
      },
      {
       "output_type": "stream",
       "stream": "stdout",
       "text": [
        "\r",
        " [======                13%                       ]  13 of 100 complete"
       ]
      },
      {
       "output_type": "stream",
       "stream": "stdout",
       "text": [
        "\r",
        " [=======               14%                       ]  14 of 100 complete"
       ]
      },
      {
       "output_type": "stream",
       "stream": "stdout",
       "text": [
        "\r",
        " [=======               15%                       ]  15 of 100 complete"
       ]
      },
      {
       "output_type": "stream",
       "stream": "stdout",
       "text": [
        "\r",
        " [========              16%                       ]  16 of 100 complete"
       ]
      },
      {
       "output_type": "stream",
       "stream": "stdout",
       "text": [
        "\r",
        " [========              17%                       ]  17 of 100 complete"
       ]
      },
      {
       "output_type": "stream",
       "stream": "stdout",
       "text": [
        "\r",
        " [=========             18%                       ]  18 of 100 complete"
       ]
      },
      {
       "output_type": "stream",
       "stream": "stdout",
       "text": [
        "\r",
        " [=========             19%                       ]  19 of 100 complete"
       ]
      },
      {
       "output_type": "stream",
       "stream": "stdout",
       "text": [
        "\r",
        " [==========            20%                       ]  20 of 100 complete"
       ]
      },
      {
       "output_type": "stream",
       "stream": "stdout",
       "text": [
        "\r",
        " [==========            21%                       ]  21 of 100 complete"
       ]
      },
      {
       "output_type": "stream",
       "stream": "stdout",
       "text": [
        "\r",
        " [===========           22%                       ]  22 of 100 complete"
       ]
      },
      {
       "output_type": "stream",
       "stream": "stdout",
       "text": [
        "\r",
        " [===========           23%                       ]  23 of 100 complete"
       ]
      },
      {
       "output_type": "stream",
       "stream": "stdout",
       "text": [
        "\r",
        " [============          24%                       ]  24 of 100 complete"
       ]
      },
      {
       "output_type": "stream",
       "stream": "stdout",
       "text": [
        "\r",
        " [============          25%                       ]  25 of 100 complete"
       ]
      },
      {
       "output_type": "stream",
       "stream": "stdout",
       "text": [
        "\r",
        " [============          26%                       ]  26 of 100 complete"
       ]
      },
      {
       "output_type": "stream",
       "stream": "stdout",
       "text": [
        "\r",
        " [=============         27%                       ]  27 of 100 complete"
       ]
      },
      {
       "output_type": "stream",
       "stream": "stdout",
       "text": [
        "\r",
        " [=============         28%                       ]  28 of 100 complete"
       ]
      },
      {
       "output_type": "stream",
       "stream": "stdout",
       "text": [
        "\r",
        " [==============        29%                       ]  29 of 100 complete"
       ]
      },
      {
       "output_type": "stream",
       "stream": "stdout",
       "text": [
        "\r",
        " [==============        30%                       ]  30 of 100 complete"
       ]
      },
      {
       "output_type": "stream",
       "stream": "stdout",
       "text": [
        "\r",
        " [===============       31%                       ]  31 of 100 complete"
       ]
      },
      {
       "output_type": "stream",
       "stream": "stdout",
       "text": [
        "\r",
        " [===============       32%                       ]  32 of 100 complete"
       ]
      },
      {
       "output_type": "stream",
       "stream": "stdout",
       "text": [
        "\r",
        " [================      33%                       ]  33 of 100 complete"
       ]
      },
      {
       "output_type": "stream",
       "stream": "stdout",
       "text": [
        "\r",
        " [================      34%                       ]  34 of 100 complete"
       ]
      },
      {
       "output_type": "stream",
       "stream": "stdout",
       "text": [
        "\r",
        " [=================     35%                       ]  35 of 100 complete"
       ]
      },
      {
       "output_type": "stream",
       "stream": "stdout",
       "text": [
        "\r",
        " [=================     36%                       ]  36 of 100 complete"
       ]
      },
      {
       "output_type": "stream",
       "stream": "stdout",
       "text": [
        "\r",
        " [==================    37%                       ]  37 of 100 complete"
       ]
      },
      {
       "output_type": "stream",
       "stream": "stdout",
       "text": [
        "\r",
        " [==================    38%                       ]  38 of 100 complete"
       ]
      },
      {
       "output_type": "stream",
       "stream": "stdout",
       "text": [
        "\r",
        " [===================   39%                       ]  39 of 100 complete"
       ]
      },
      {
       "output_type": "stream",
       "stream": "stdout",
       "text": [
        "\r",
        " [===================   40%                       ]  40 of 100 complete"
       ]
      },
      {
       "output_type": "stream",
       "stream": "stdout",
       "text": [
        "\r",
        " [====================  41%                       ]  41 of 100 complete"
       ]
      },
      {
       "output_type": "stream",
       "stream": "stdout",
       "text": [
        "\r",
        " [====================  42%                       ]  42 of 100 complete"
       ]
      },
      {
       "output_type": "stream",
       "stream": "stdout",
       "text": [
        "\r",
        " [===================== 43%                       ]  43 of 100 complete"
       ]
      },
      {
       "output_type": "stream",
       "stream": "stdout",
       "text": [
        "\r",
        " [===================== 44%                       ]  44 of 100 complete"
       ]
      },
      {
       "output_type": "stream",
       "stream": "stdout",
       "text": [
        "\r",
        " [======================45%                       ]  45 of 100 complete"
       ]
      },
      {
       "output_type": "stream",
       "stream": "stdout",
       "text": [
        "\r",
        " [======================46%                       ]  46 of 100 complete"
       ]
      },
      {
       "output_type": "stream",
       "stream": "stdout",
       "text": [
        "\r",
        " [======================47%                       ]  47 of 100 complete"
       ]
      },
      {
       "output_type": "stream",
       "stream": "stdout",
       "text": [
        "\r",
        " [======================48%                       ]  48 of 100 complete"
       ]
      },
      {
       "output_type": "stream",
       "stream": "stdout",
       "text": [
        "\r",
        " [======================49%                       ]  49 of 100 complete"
       ]
      },
      {
       "output_type": "stream",
       "stream": "stdout",
       "text": [
        "\r",
        " [======================50%                       ]  50 of 100 complete"
       ]
      },
      {
       "output_type": "stream",
       "stream": "stdout",
       "text": [
        "\r",
        " [======================51%                       ]  51 of 100 complete"
       ]
      },
      {
       "output_type": "stream",
       "stream": "stdout",
       "text": [
        "\r",
        " [======================52%                       ]  52 of 100 complete"
       ]
      },
      {
       "output_type": "stream",
       "stream": "stdout",
       "text": [
        "\r",
        " [======================53%                       ]  53 of 100 complete"
       ]
      },
      {
       "output_type": "stream",
       "stream": "stdout",
       "text": [
        "\r",
        " [======================54%=                      ]  54 of 100 complete"
       ]
      },
      {
       "output_type": "stream",
       "stream": "stdout",
       "text": [
        "\r",
        " [======================55%=                      ]  55 of 100 complete"
       ]
      },
      {
       "output_type": "stream",
       "stream": "stdout",
       "text": [
        "\r",
        " [======================56%==                     ]  56 of 100 complete"
       ]
      },
      {
       "output_type": "stream",
       "stream": "stdout",
       "text": [
        "\r",
        " [======================57%==                     ]  57 of 100 complete"
       ]
      },
      {
       "output_type": "stream",
       "stream": "stdout",
       "text": [
        "\r",
        " [======================58%===                    ]  58 of 100 complete"
       ]
      },
      {
       "output_type": "stream",
       "stream": "stdout",
       "text": [
        "\r",
        " [======================59%===                    ]  59 of 100 complete"
       ]
      },
      {
       "output_type": "stream",
       "stream": "stdout",
       "text": [
        "\r",
        " [======================60%====                   ]  60 of 100 complete"
       ]
      },
      {
       "output_type": "stream",
       "stream": "stdout",
       "text": [
        "\r",
        " [======================61%====                   ]  61 of 100 complete"
       ]
      },
      {
       "output_type": "stream",
       "stream": "stdout",
       "text": [
        "\r",
        " [======================62%=====                  ]  62 of 100 complete"
       ]
      },
      {
       "output_type": "stream",
       "stream": "stdout",
       "text": [
        "\r",
        " [======================63%=====                  ]  63 of 100 complete"
       ]
      },
      {
       "output_type": "stream",
       "stream": "stdout",
       "text": [
        "\r",
        " [======================64%======                 ]  64 of 100 complete"
       ]
      },
      {
       "output_type": "stream",
       "stream": "stdout",
       "text": [
        "\r",
        " [======================65%======                 ]  65 of 100 complete"
       ]
      },
      {
       "output_type": "stream",
       "stream": "stdout",
       "text": [
        "\r",
        " [======================66%=======                ]  66 of 100 complete"
       ]
      },
      {
       "output_type": "stream",
       "stream": "stdout",
       "text": [
        "\r",
        " [======================67%=======                ]  67 of 100 complete"
       ]
      },
      {
       "output_type": "stream",
       "stream": "stdout",
       "text": [
        "\r",
        " [======================68%========               ]  68 of 100 complete"
       ]
      },
      {
       "output_type": "stream",
       "stream": "stdout",
       "text": [
        "\r",
        " [======================69%========               ]  69 of 100 complete"
       ]
      },
      {
       "output_type": "stream",
       "stream": "stdout",
       "text": [
        "\r",
        " [======================70%=========              ]  70 of 100 complete"
       ]
      },
      {
       "output_type": "stream",
       "stream": "stdout",
       "text": [
        "\r",
        " [======================71%=========              ]  71 of 100 complete"
       ]
      },
      {
       "output_type": "stream",
       "stream": "stdout",
       "text": [
        "\r",
        " [======================72%==========             ]  72 of 100 complete"
       ]
      },
      {
       "output_type": "stream",
       "stream": "stdout",
       "text": [
        "\r",
        " [======================73%==========             ]  73 of 100 complete"
       ]
      },
      {
       "output_type": "stream",
       "stream": "stdout",
       "text": [
        "\r",
        " [======================74%===========            ]  74 of 100 complete"
       ]
      },
      {
       "output_type": "stream",
       "stream": "stdout",
       "text": [
        "\r",
        " [======================75%===========            ]  75 of 100 complete"
       ]
      },
      {
       "output_type": "stream",
       "stream": "stdout",
       "text": [
        "\r",
        " [======================76%===========            ]  76 of 100 complete"
       ]
      },
      {
       "output_type": "stream",
       "stream": "stdout",
       "text": [
        "\r",
        " [======================77%============           ]  77 of 100 complete"
       ]
      },
      {
       "output_type": "stream",
       "stream": "stdout",
       "text": [
        "\r",
        " [======================78%============           ]  78 of 100 complete"
       ]
      },
      {
       "output_type": "stream",
       "stream": "stdout",
       "text": [
        "\r",
        " [======================79%=============          ]  79 of 100 complete"
       ]
      },
      {
       "output_type": "stream",
       "stream": "stdout",
       "text": [
        "\r",
        " [======================80%=============          ]  80 of 100 complete"
       ]
      },
      {
       "output_type": "stream",
       "stream": "stdout",
       "text": [
        "\r",
        " [======================81%==============         ]  81 of 100 complete"
       ]
      },
      {
       "output_type": "stream",
       "stream": "stdout",
       "text": [
        "\r",
        " [======================82%==============         ]  82 of 100 complete"
       ]
      },
      {
       "output_type": "stream",
       "stream": "stdout",
       "text": [
        "\r",
        " [======================83%===============        ]  83 of 100 complete"
       ]
      },
      {
       "output_type": "stream",
       "stream": "stdout",
       "text": [
        "\r",
        " [======================84%===============        ]  84 of 100 complete"
       ]
      },
      {
       "output_type": "stream",
       "stream": "stdout",
       "text": [
        "\r",
        " [======================85%================       ]  85 of 100 complete"
       ]
      },
      {
       "output_type": "stream",
       "stream": "stdout",
       "text": [
        "\r",
        " [======================86%================       ]  86 of 100 complete"
       ]
      },
      {
       "output_type": "stream",
       "stream": "stdout",
       "text": [
        "\r",
        " [======================87%=================      ]  87 of 100 complete"
       ]
      },
      {
       "output_type": "stream",
       "stream": "stdout",
       "text": [
        "\r",
        " [======================88%=================      ]  88 of 100 complete"
       ]
      },
      {
       "output_type": "stream",
       "stream": "stdout",
       "text": [
        "\r",
        " [======================89%==================     ]  89 of 100 complete"
       ]
      },
      {
       "output_type": "stream",
       "stream": "stdout",
       "text": [
        "\r",
        " [======================90%==================     ]  90 of 100 complete"
       ]
      },
      {
       "output_type": "stream",
       "stream": "stdout",
       "text": [
        "\r",
        " [======================91%===================    ]  91 of 100 complete"
       ]
      },
      {
       "output_type": "stream",
       "stream": "stdout",
       "text": [
        "\r",
        " [======================92%===================    ]  92 of 100 complete"
       ]
      },
      {
       "output_type": "stream",
       "stream": "stdout",
       "text": [
        "\r",
        " [======================93%====================   ]  93 of 100 complete"
       ]
      },
      {
       "output_type": "stream",
       "stream": "stdout",
       "text": [
        "\r",
        " [======================94%====================   ]  94 of 100 complete"
       ]
      },
      {
       "output_type": "stream",
       "stream": "stdout",
       "text": [
        "\r",
        " [======================95%=====================  ]  95 of 100 complete"
       ]
      },
      {
       "output_type": "stream",
       "stream": "stdout",
       "text": [
        "\r",
        " [======================96%=====================  ]  96 of 100 complete"
       ]
      },
      {
       "output_type": "stream",
       "stream": "stdout",
       "text": [
        "\r",
        " [======================97%====================== ]  97 of 100 complete"
       ]
      },
      {
       "output_type": "stream",
       "stream": "stdout",
       "text": [
        "\r",
        " [======================98%====================== ]  98 of 100 complete"
       ]
      },
      {
       "output_type": "stream",
       "stream": "stdout",
       "text": [
        "\r",
        " [======================99%=======================]  99 of 100 complete"
       ]
      },
      {
       "output_type": "stream",
       "stream": "stdout",
       "text": [
        "\r",
        " [=====================100%=======================]  100 of 100 complete"
       ]
      }
     ],
     "prompt_number": 12
    },
    {
     "cell_type": "code",
     "collapsed": false,
     "input": [
      "nthrow = niter/2\n",
      "pdist_rwt_avg = np.mean(pdist_rwt[:,nthrow:], axis=1)\n",
      "pdist_rwt_std = np.std(pdist_rwt[:,nthrow:], axis=1)\n",
      "pdist_rwt_sem = pdist_rwt_std / np.sqrt(niter - nthrow)"
     ],
     "language": "python",
     "metadata": {},
     "outputs": [],
     "prompt_number": 13
    },
    {
     "cell_type": "code",
     "collapsed": false,
     "input": [
      "niter = 100\n",
      "ens_norwt = we.Ensemble(tot_time / niter, paving, (10, 10), init_trjs)\n",
      "ens_norwt._resample()\n",
      "pbar = ProgressBar(niter)"
     ],
     "language": "python",
     "metadata": {},
     "outputs": [],
     "prompt_number": 14
    },
    {
     "cell_type": "code",
     "collapsed": false,
     "input": [
      "pdist_norwt = np.zeros((numbins, niter))\n",
      "pbar.animate(0)\n",
      "for idx in range(niter):\n",
      "    ens_norwt.run_step(resample=False)\n",
      "    pbar.animate(idx + 1)\n",
      "    pdist_norwt[:,idx] = ens_norwt.get_pdist()\n",
      "ens_norwt._recompute_bins()"
     ],
     "language": "python",
     "metadata": {},
     "outputs": [
      {
       "output_type": "stream",
       "stream": "stdout",
       "text": [
        "\r",
        " [                       0%                       ]"
       ]
      },
      {
       "output_type": "stream",
       "stream": "stdout",
       "text": [
        "\r",
        " [                       1%                       ]  1 of 100 complete"
       ]
      },
      {
       "output_type": "stream",
       "stream": "stdout",
       "text": [
        "\r",
        " [=                      2%                       ]  2 of 100 complete"
       ]
      },
      {
       "output_type": "stream",
       "stream": "stdout",
       "text": [
        "\r",
        " [=                      3%                       ]  3 of 100 complete"
       ]
      },
      {
       "output_type": "stream",
       "stream": "stdout",
       "text": [
        "\r",
        " [==                     4%                       ]  4 of 100 complete"
       ]
      },
      {
       "output_type": "stream",
       "stream": "stdout",
       "text": [
        "\r",
        " [==                     5%                       ]  5 of 100 complete"
       ]
      },
      {
       "output_type": "stream",
       "stream": "stdout",
       "text": [
        "\r",
        " [===                    6%                       ]  6 of 100 complete"
       ]
      },
      {
       "output_type": "stream",
       "stream": "stdout",
       "text": [
        "\r",
        " [===                    7%                       ]  7 of 100 complete"
       ]
      },
      {
       "output_type": "stream",
       "stream": "stdout",
       "text": [
        "\r",
        " [====                   8%                       ]  8 of 100 complete"
       ]
      },
      {
       "output_type": "stream",
       "stream": "stdout",
       "text": [
        "\r",
        " [====                   9%                       ]  9 of 100 complete"
       ]
      },
      {
       "output_type": "stream",
       "stream": "stdout",
       "text": [
        "\r",
        " [=====                 10%                       ]  10 of 100 complete"
       ]
      },
      {
       "output_type": "stream",
       "stream": "stdout",
       "text": [
        "\r",
        " [=====                 11%                       ]  11 of 100 complete"
       ]
      },
      {
       "output_type": "stream",
       "stream": "stdout",
       "text": [
        "\r",
        " [======                12%                       ]  12 of 100 complete"
       ]
      },
      {
       "output_type": "stream",
       "stream": "stdout",
       "text": [
        "\r",
        " [======                13%                       ]  13 of 100 complete"
       ]
      },
      {
       "output_type": "stream",
       "stream": "stdout",
       "text": [
        "\r",
        " [=======               14%                       ]  14 of 100 complete"
       ]
      },
      {
       "output_type": "stream",
       "stream": "stdout",
       "text": [
        "\r",
        " [=======               15%                       ]  15 of 100 complete"
       ]
      },
      {
       "output_type": "stream",
       "stream": "stdout",
       "text": [
        "\r",
        " [========              16%                       ]  16 of 100 complete"
       ]
      },
      {
       "output_type": "stream",
       "stream": "stdout",
       "text": [
        "\r",
        " [========              17%                       ]  17 of 100 complete"
       ]
      },
      {
       "output_type": "stream",
       "stream": "stdout",
       "text": [
        "\r",
        " [=========             18%                       ]  18 of 100 complete"
       ]
      },
      {
       "output_type": "stream",
       "stream": "stdout",
       "text": [
        "\r",
        " [=========             19%                       ]  19 of 100 complete"
       ]
      },
      {
       "output_type": "stream",
       "stream": "stdout",
       "text": [
        "\r",
        " [==========            20%                       ]  20 of 100 complete"
       ]
      },
      {
       "output_type": "stream",
       "stream": "stdout",
       "text": [
        "\r",
        " [==========            21%                       ]  21 of 100 complete"
       ]
      },
      {
       "output_type": "stream",
       "stream": "stdout",
       "text": [
        "\r",
        " [===========           22%                       ]  22 of 100 complete"
       ]
      },
      {
       "output_type": "stream",
       "stream": "stdout",
       "text": [
        "\r",
        " [===========           23%                       ]  23 of 100 complete"
       ]
      },
      {
       "output_type": "stream",
       "stream": "stdout",
       "text": [
        "\r",
        " [============          24%                       ]  24 of 100 complete"
       ]
      },
      {
       "output_type": "stream",
       "stream": "stdout",
       "text": [
        "\r",
        " [============          25%                       ]  25 of 100 complete"
       ]
      },
      {
       "output_type": "stream",
       "stream": "stdout",
       "text": [
        "\r",
        " [============          26%                       ]  26 of 100 complete"
       ]
      },
      {
       "output_type": "stream",
       "stream": "stdout",
       "text": [
        "\r",
        " [=============         27%                       ]  27 of 100 complete"
       ]
      },
      {
       "output_type": "stream",
       "stream": "stdout",
       "text": [
        "\r",
        " [=============         28%                       ]  28 of 100 complete"
       ]
      },
      {
       "output_type": "stream",
       "stream": "stdout",
       "text": [
        "\r",
        " [==============        29%                       ]  29 of 100 complete"
       ]
      },
      {
       "output_type": "stream",
       "stream": "stdout",
       "text": [
        "\r",
        " [==============        30%                       ]  30 of 100 complete"
       ]
      },
      {
       "output_type": "stream",
       "stream": "stdout",
       "text": [
        "\r",
        " [===============       31%                       ]  31 of 100 complete"
       ]
      },
      {
       "output_type": "stream",
       "stream": "stdout",
       "text": [
        "\r",
        " [===============       32%                       ]  32 of 100 complete"
       ]
      },
      {
       "output_type": "stream",
       "stream": "stdout",
       "text": [
        "\r",
        " [================      33%                       ]  33 of 100 complete"
       ]
      },
      {
       "output_type": "stream",
       "stream": "stdout",
       "text": [
        "\r",
        " [================      34%                       ]  34 of 100 complete"
       ]
      },
      {
       "output_type": "stream",
       "stream": "stdout",
       "text": [
        "\r",
        " [=================     35%                       ]  35 of 100 complete"
       ]
      },
      {
       "output_type": "stream",
       "stream": "stdout",
       "text": [
        "\r",
        " [=================     36%                       ]  36 of 100 complete"
       ]
      },
      {
       "output_type": "stream",
       "stream": "stdout",
       "text": [
        "\r",
        " [==================    37%                       ]  37 of 100 complete"
       ]
      },
      {
       "output_type": "stream",
       "stream": "stdout",
       "text": [
        "\r",
        " [==================    38%                       ]  38 of 100 complete"
       ]
      },
      {
       "output_type": "stream",
       "stream": "stdout",
       "text": [
        "\r",
        " [===================   39%                       ]  39 of 100 complete"
       ]
      },
      {
       "output_type": "stream",
       "stream": "stdout",
       "text": [
        "\r",
        " [===================   40%                       ]  40 of 100 complete"
       ]
      },
      {
       "output_type": "stream",
       "stream": "stdout",
       "text": [
        "\r",
        " [====================  41%                       ]  41 of 100 complete"
       ]
      },
      {
       "output_type": "stream",
       "stream": "stdout",
       "text": [
        "\r",
        " [====================  42%                       ]  42 of 100 complete"
       ]
      },
      {
       "output_type": "stream",
       "stream": "stdout",
       "text": [
        "\r",
        " [===================== 43%                       ]  43 of 100 complete"
       ]
      },
      {
       "output_type": "stream",
       "stream": "stdout",
       "text": [
        "\r",
        " [===================== 44%                       ]  44 of 100 complete"
       ]
      },
      {
       "output_type": "stream",
       "stream": "stdout",
       "text": [
        "\r",
        " [======================45%                       ]  45 of 100 complete"
       ]
      },
      {
       "output_type": "stream",
       "stream": "stdout",
       "text": [
        "\r",
        " [======================46%                       ]  46 of 100 complete"
       ]
      },
      {
       "output_type": "stream",
       "stream": "stdout",
       "text": [
        "\r",
        " [======================47%                       ]  47 of 100 complete"
       ]
      },
      {
       "output_type": "stream",
       "stream": "stdout",
       "text": [
        "\r",
        " [======================48%                       ]  48 of 100 complete"
       ]
      },
      {
       "output_type": "stream",
       "stream": "stdout",
       "text": [
        "\r",
        " [======================49%                       ]  49 of 100 complete"
       ]
      },
      {
       "output_type": "stream",
       "stream": "stdout",
       "text": [
        "\r",
        " [======================50%                       ]  50 of 100 complete"
       ]
      },
      {
       "output_type": "stream",
       "stream": "stdout",
       "text": [
        "\r",
        " [======================51%                       ]  51 of 100 complete"
       ]
      },
      {
       "output_type": "stream",
       "stream": "stdout",
       "text": [
        "\r",
        " [======================52%                       ]  52 of 100 complete"
       ]
      },
      {
       "output_type": "stream",
       "stream": "stdout",
       "text": [
        "\r",
        " [======================53%                       ]  53 of 100 complete"
       ]
      },
      {
       "output_type": "stream",
       "stream": "stdout",
       "text": [
        "\r",
        " [======================54%=                      ]  54 of 100 complete"
       ]
      },
      {
       "output_type": "stream",
       "stream": "stdout",
       "text": [
        "\r",
        " [======================55%=                      ]  55 of 100 complete"
       ]
      },
      {
       "output_type": "stream",
       "stream": "stdout",
       "text": [
        "\r",
        " [======================56%==                     ]  56 of 100 complete"
       ]
      },
      {
       "output_type": "stream",
       "stream": "stdout",
       "text": [
        "\r",
        " [======================57%==                     ]  57 of 100 complete"
       ]
      },
      {
       "output_type": "stream",
       "stream": "stdout",
       "text": [
        "\r",
        " [======================58%===                    ]  58 of 100 complete"
       ]
      },
      {
       "output_type": "stream",
       "stream": "stdout",
       "text": [
        "\r",
        " [======================59%===                    ]  59 of 100 complete"
       ]
      },
      {
       "output_type": "stream",
       "stream": "stdout",
       "text": [
        "\r",
        " [======================60%====                   ]  60 of 100 complete"
       ]
      },
      {
       "output_type": "stream",
       "stream": "stdout",
       "text": [
        "\r",
        " [======================61%====                   ]  61 of 100 complete"
       ]
      },
      {
       "output_type": "stream",
       "stream": "stdout",
       "text": [
        "\r",
        " [======================62%=====                  ]  62 of 100 complete"
       ]
      },
      {
       "output_type": "stream",
       "stream": "stdout",
       "text": [
        "\r",
        " [======================63%=====                  ]  63 of 100 complete"
       ]
      },
      {
       "output_type": "stream",
       "stream": "stdout",
       "text": [
        "\r",
        " [======================64%======                 ]  64 of 100 complete"
       ]
      },
      {
       "output_type": "stream",
       "stream": "stdout",
       "text": [
        "\r",
        " [======================65%======                 ]  65 of 100 complete"
       ]
      },
      {
       "output_type": "stream",
       "stream": "stdout",
       "text": [
        "\r",
        " [======================66%=======                ]  66 of 100 complete"
       ]
      },
      {
       "output_type": "stream",
       "stream": "stdout",
       "text": [
        "\r",
        " [======================67%=======                ]  67 of 100 complete"
       ]
      },
      {
       "output_type": "stream",
       "stream": "stdout",
       "text": [
        "\r",
        " [======================68%========               ]  68 of 100 complete"
       ]
      },
      {
       "output_type": "stream",
       "stream": "stdout",
       "text": [
        "\r",
        " [======================69%========               ]  69 of 100 complete"
       ]
      },
      {
       "output_type": "stream",
       "stream": "stdout",
       "text": [
        "\r",
        " [======================70%=========              ]  70 of 100 complete"
       ]
      },
      {
       "output_type": "stream",
       "stream": "stdout",
       "text": [
        "\r",
        " [======================71%=========              ]  71 of 100 complete"
       ]
      },
      {
       "output_type": "stream",
       "stream": "stdout",
       "text": [
        "\r",
        " [======================72%==========             ]  72 of 100 complete"
       ]
      },
      {
       "output_type": "stream",
       "stream": "stdout",
       "text": [
        "\r",
        " [======================73%==========             ]  73 of 100 complete"
       ]
      },
      {
       "output_type": "stream",
       "stream": "stdout",
       "text": [
        "\r",
        " [======================74%===========            ]  74 of 100 complete"
       ]
      },
      {
       "output_type": "stream",
       "stream": "stdout",
       "text": [
        "\r",
        " [======================75%===========            ]  75 of 100 complete"
       ]
      },
      {
       "output_type": "stream",
       "stream": "stdout",
       "text": [
        "\r",
        " [======================76%===========            ]  76 of 100 complete"
       ]
      },
      {
       "output_type": "stream",
       "stream": "stdout",
       "text": [
        "\r",
        " [======================77%============           ]  77 of 100 complete"
       ]
      },
      {
       "output_type": "stream",
       "stream": "stdout",
       "text": [
        "\r",
        " [======================78%============           ]  78 of 100 complete"
       ]
      },
      {
       "output_type": "stream",
       "stream": "stdout",
       "text": [
        "\r",
        " [======================79%=============          ]  79 of 100 complete"
       ]
      },
      {
       "output_type": "stream",
       "stream": "stdout",
       "text": [
        "\r",
        " [======================80%=============          ]  80 of 100 complete"
       ]
      },
      {
       "output_type": "stream",
       "stream": "stdout",
       "text": [
        "\r",
        " [======================81%==============         ]  81 of 100 complete"
       ]
      },
      {
       "output_type": "stream",
       "stream": "stdout",
       "text": [
        "\r",
        " [======================82%==============         ]  82 of 100 complete"
       ]
      },
      {
       "output_type": "stream",
       "stream": "stdout",
       "text": [
        "\r",
        " [======================83%===============        ]  83 of 100 complete"
       ]
      },
      {
       "output_type": "stream",
       "stream": "stdout",
       "text": [
        "\r",
        " [======================84%===============        ]  84 of 100 complete"
       ]
      },
      {
       "output_type": "stream",
       "stream": "stdout",
       "text": [
        "\r",
        " [======================85%================       ]  85 of 100 complete"
       ]
      },
      {
       "output_type": "stream",
       "stream": "stdout",
       "text": [
        "\r",
        " [======================86%================       ]  86 of 100 complete"
       ]
      },
      {
       "output_type": "stream",
       "stream": "stdout",
       "text": [
        "\r",
        " [======================87%=================      ]  87 of 100 complete"
       ]
      },
      {
       "output_type": "stream",
       "stream": "stdout",
       "text": [
        "\r",
        " [======================88%=================      ]  88 of 100 complete"
       ]
      },
      {
       "output_type": "stream",
       "stream": "stdout",
       "text": [
        "\r",
        " [======================89%==================     ]  89 of 100 complete"
       ]
      },
      {
       "output_type": "stream",
       "stream": "stdout",
       "text": [
        "\r",
        " [======================90%==================     ]  90 of 100 complete"
       ]
      },
      {
       "output_type": "stream",
       "stream": "stdout",
       "text": [
        "\r",
        " [======================91%===================    ]  91 of 100 complete"
       ]
      },
      {
       "output_type": "stream",
       "stream": "stdout",
       "text": [
        "\r",
        " [======================92%===================    ]  92 of 100 complete"
       ]
      },
      {
       "output_type": "stream",
       "stream": "stdout",
       "text": [
        "\r",
        " [======================93%====================   ]  93 of 100 complete"
       ]
      },
      {
       "output_type": "stream",
       "stream": "stdout",
       "text": [
        "\r",
        " [======================94%====================   ]  94 of 100 complete"
       ]
      },
      {
       "output_type": "stream",
       "stream": "stdout",
       "text": [
        "\r",
        " [======================95%=====================  ]  95 of 100 complete"
       ]
      },
      {
       "output_type": "stream",
       "stream": "stdout",
       "text": [
        "\r",
        " [======================96%=====================  ]  96 of 100 complete"
       ]
      },
      {
       "output_type": "stream",
       "stream": "stdout",
       "text": [
        "\r",
        " [======================97%====================== ]  97 of 100 complete"
       ]
      },
      {
       "output_type": "stream",
       "stream": "stdout",
       "text": [
        "\r",
        " [======================98%====================== ]  98 of 100 complete"
       ]
      },
      {
       "output_type": "stream",
       "stream": "stdout",
       "text": [
        "\r",
        " [======================99%=======================]  99 of 100 complete"
       ]
      },
      {
       "output_type": "stream",
       "stream": "stdout",
       "text": [
        "\r",
        " [=====================100%=======================]  100 of 100 complete"
       ]
      }
     ],
     "prompt_number": 15
    },
    {
     "cell_type": "code",
     "collapsed": false,
     "input": [
      "nthrow = niter / 2\n",
      "pdist_norwt_avg = np.mean(pdist_norwt[:,nthrow:], axis=1)\n",
      "pdist_norwt_std = np.std(pdist_norwt[:,nthrow:], axis=1)\n",
      "pdist_norwt_sem = pdist_norwt_std / sqrt(niter - nthrow)"
     ],
     "language": "python",
     "metadata": {},
     "outputs": [],
     "prompt_number": 17
    },
    {
     "cell_type": "code",
     "collapsed": false,
     "input": [
      "iters_rwt = range(pdist_rwt.shape[1])\n",
      "x_3d = outer(ones_like(bin_xs), iters_rwt)\n",
      "y_3d = outer(bin_xs, ones_like(iters_rwt))\n",
      "fig = figure()\n",
      "ax = fig.gca(projection='3d')\n",
      "ax.plot_surface(x_3d, y_3d, pdist_rwt)"
     ],
     "language": "python",
     "metadata": {},
     "outputs": [
      {
       "metadata": {},
       "output_type": "pyout",
       "prompt_number": 13,
       "text": [
        "<mpl_toolkits.mplot3d.art3d.Poly3DCollection at 0x7f2fc6a9b7d0>"
       ]
      }
     ],
     "prompt_number": 13
    },
    {
     "cell_type": "code",
     "collapsed": false,
     "input": [
      "iters_norwt = range(pdist_norwt.shape[1])\n",
      "x_3d = outer(ones_like(bin_xs), iters_norwt)\n",
      "y_3d = outer(bin_xs, ones_like(iters_norwt))\n",
      "fig = figure()\n",
      "ax = fig.gca(projection='3d')\n",
      "ax.plot_surface(x_3d, y_3d, pdist_norwt)"
     ],
     "language": "python",
     "metadata": {},
     "outputs": [
      {
       "metadata": {},
       "output_type": "pyout",
       "prompt_number": 193,
       "text": [
        "<mpl_toolkits.mplot3d.art3d.Poly3DCollection at 0x7f0ab154ad10>"
       ]
      }
     ],
     "prompt_number": 193
    },
    {
     "cell_type": "code",
     "collapsed": false,
     "input": [
      "plot(x_fine, pdist_analytic, color='black')\n",
      "b_norwt = bar(bin_xs, pdist_norwt_avg, yerr=pdist_norwt_sem, color='red', ecolor='red', alpha=0.6)\n",
      "b_rwt = bar(bin_xs, pdist_rwt_avg, yerr=pdist_rwt_sem, color='blue', ecolor='blue', alpha=0.6)\n",
      "fig = gcf()\n",
      "ax = fig.gca()\n",
      "ax.set_xlim(0, 50)\n",
      "ax.set_ylim(top=0.14)\n",
      "ax.set_xlabel('Number of X')\n",
      "ax.set_ylabel('Probability Density (per bin)')\n",
      "legend(('Analytic Solution', 'SSA, Reweighting ($\\\\tau$ = 1 s)', 'No Reweighting'), loc='upper right')"
     ],
     "language": "python",
     "metadata": {},
     "outputs": [
      {
       "metadata": {},
       "output_type": "pyout",
       "prompt_number": 77,
       "text": [
        "<matplotlib.legend.Legend at 0x7fe149169150>"
       ]
      }
     ],
     "prompt_number": 77
    },
    {
     "cell_type": "code",
     "collapsed": false,
     "input": [
      "fig.savefig('../results/gaussian-verification-sdm.pgf')"
     ],
     "language": "python",
     "metadata": {},
     "outputs": [],
     "prompt_number": 78
    },
    {
     "cell_type": "code",
     "collapsed": false,
     "input": [
      "fig.savefig('../results/gaussian-verification.pgf')"
     ],
     "language": "python",
     "metadata": {},
     "outputs": [],
     "prompt_number": 66
    },
    {
     "cell_type": "markdown",
     "metadata": {},
     "source": [
      "Now plot the differences (essentially $\\chi^2$)"
     ]
    },
    {
     "cell_type": "code",
     "collapsed": false,
     "input": [
      "analytic_coarse = sqrt(k_minus / (2.0 * pi * k_plus)) * exp(-1.0 * k_minus / (2.0 * k_plus) * ((bin_xs + 0.5) - k_plus * 1.0 / k_minus)**2)\n",
      "chis_rwt = (pdist_rwt_avg - analytic_coarse) / pdist_rwt_sem\n",
      "chis_norwt = (pdist_norwt_avg - analytic_coarse) / pdist_norwt_sem"
     ],
     "language": "python",
     "metadata": {},
     "outputs": [],
     "prompt_number": 46
    },
    {
     "cell_type": "code",
     "collapsed": false,
     "input": [
      "fig = figure()\n",
      "ax = fig.gca()\n",
      "ax.bar(bin_xs[10:41], chis_norwt[10:41], color='red', alpha=0.6, label='No Resampling')\n",
      "ax.bar(bin_xs[10:41], chis_rwt[10:41], color='blue', alpha=0.6, label='With Resampling')\n",
      "ax.set_xlabel('Number of X')\n",
      "ax.set_ylabel(r'Difference from Analytic Solution (units of $\\sigma$)')\n",
      "leg = ax.legend(loc='best')\n",
      "ax.axhline(0, color='black')\n",
      "ax.grid()"
     ],
     "language": "python",
     "metadata": {},
     "outputs": [],
     "prompt_number": 79
    },
    {
     "cell_type": "code",
     "collapsed": false,
     "input": [
      "fig.savefig('../results/gaussian-verification-chi.pgf')"
     ],
     "language": "python",
     "metadata": {},
     "outputs": [],
     "prompt_number": 80
    },
    {
     "cell_type": "code",
     "collapsed": false,
     "input": [
      "np.sum(chis_rwt[10:41]**2)"
     ],
     "language": "python",
     "metadata": {},
     "outputs": [
      {
       "metadata": {},
       "output_type": "pyout",
       "prompt_number": 58,
       "text": [
        "75.460536147642401"
       ]
      }
     ],
     "prompt_number": 58
    },
    {
     "cell_type": "heading",
     "level": 3,
     "metadata": {},
     "source": [
      "And a pretty plot for the presentation."
     ]
    },
    {
     "cell_type": "code",
     "collapsed": false,
     "input": [
      "eq_value = k_plus / k_minus"
     ],
     "language": "python",
     "metadata": {},
     "outputs": [],
     "prompt_number": 45
    },
    {
     "cell_type": "code",
     "collapsed": false,
     "input": [
      "ts_fine = np.linspace(0, 10, 1000)\n",
      "xs_cont = eq_value + (0.0 - eq_value) * exp(-1 * k_minus * ts_fine)\n",
      "plot(ts_fine, xs_cont)"
     ],
     "language": "python",
     "metadata": {},
     "outputs": [
      {
       "metadata": {},
       "output_type": "pyout",
       "prompt_number": 48,
       "text": [
        "[<matplotlib.lines.Line2D at 0x7ff244a3d290>]"
       ]
      }
     ],
     "prompt_number": 48
    },
    {
     "cell_type": "code",
     "collapsed": false,
     "input": [
      "trj = ssad.Trajectory([0], rxns)\n",
      "trj.run_dynamics(10)\n",
      "times = np.array(trj.hist_times)\n",
      "states = np.array(trj.hist_states)"
     ],
     "language": "python",
     "metadata": {},
     "outputs": [],
     "prompt_number": 49
    },
    {
     "cell_type": "code",
     "collapsed": false,
     "input": [
      "fig = figure()\n",
      "ax = fig.gca()\n",
      "ax.plot(ts_fine, xs_cont, color='blue', label='Continuum')\n",
      "ax.plot(times, states, color='orange', label='Stochastic')\n",
      "ax.set_xlabel('Time (arb. u.)')\n",
      "ax.set_ylabel('Population of Reactant')\n",
      "leg = ax.legend(loc='best')"
     ],
     "language": "python",
     "metadata": {},
     "outputs": [],
     "prompt_number": 51
    },
    {
     "cell_type": "code",
     "collapsed": false,
     "input": [
      "fig.savefig('../presentation/figures/cont-stochastic.pgf')"
     ],
     "language": "python",
     "metadata": {},
     "outputs": [],
     "prompt_number": 52
    },
    {
     "cell_type": "heading",
     "level": 2,
     "metadata": {},
     "source": [
      "Restarting Functionality"
     ]
    },
    {
     "cell_type": "code",
     "collapsed": false,
     "input": [
      "?Reaction"
     ],
     "language": "python",
     "metadata": {},
     "outputs": [],
     "prompt_number": 9
    },
    {
     "cell_type": "code",
     "collapsed": false,
     "input": [
      "rxns = [ssad.Reaction([0], [+1], 100),\n",
      "        ssad.Reaction([1], [-1], 4.1),\n",
      "        ssad.Reaction([1], [-1], 10, delay=20.0)]\n",
      "init_state = [5]\n",
      "trj1 = Trajectory(init_state, rxns)\n",
      "trj2 = Trajectory(init_state, rxns)"
     ],
     "language": "python",
     "metadata": {},
     "outputs": [],
     "prompt_number": 20
    },
    {
     "cell_type": "code",
     "collapsed": false,
     "input": [
      "rand_state = random.get_state()\n",
      "trj1.run_dynamics(100)\n",
      "random.set_state(rand_state)\n",
      "trj2.run_dynamics(10)\n",
      "trj2.run_dynamics(33)\n",
      "trj2.run_dynamics(57)"
     ],
     "language": "python",
     "metadata": {},
     "outputs": [],
     "prompt_number": 21
    },
    {
     "cell_type": "code",
     "collapsed": false,
     "input": [
      "states1 = array(trj1.hist_states)\n",
      "states2 = array(trj2.hist_states)\n",
      "times1 = array(trj1.hist_times)\n",
      "times2 = array(trj2.hist_times)"
     ],
     "language": "python",
     "metadata": {},
     "outputs": [],
     "prompt_number": 22
    },
    {
     "cell_type": "code",
     "collapsed": false,
     "input": [
      "step(times1, states1, where='post')\n",
      "step(times2, states2, color='red', where='post')"
     ],
     "language": "python",
     "metadata": {},
     "outputs": [
      {
       "metadata": {},
       "output_type": "pyout",
       "prompt_number": 16,
       "text": [
        "[<matplotlib.lines.Line2D at 0x7f3363285190>]"
       ]
      }
     ],
     "prompt_number": 16
    },
    {
     "cell_type": "code",
     "collapsed": false,
     "input": [
      "print(norm(times1 - times2, ord=Inf))\n",
      "print(norm(states1 - states2, ord=Inf))"
     ],
     "language": "python",
     "metadata": {},
     "outputs": [
      {
       "output_type": "stream",
       "stream": "stdout",
       "text": [
        "0.0\n",
        "0\n"
       ]
      }
     ],
     "prompt_number": 23
    },
    {
     "cell_type": "markdown",
     "metadata": {},
     "source": [
      "Excellent, the trajectories coincide. Make sure it stays that way if the code is modified!\n",
      "\n",
      "Now do the same test on weighted trajectories."
     ]
    },
    {
     "cell_type": "code",
     "collapsed": false,
     "input": [
      "init_state = [0]\n",
      "# Give them different weights, just for fun.\n",
      "wtrj1 = we.WeightedTrajectory(init_state, rxns, pi/4)\n",
      "wtrj2 = we.WeightedTrajectory(init_state, rxns, e/3)"
     ],
     "language": "python",
     "metadata": {},
     "outputs": [],
     "prompt_number": 25
    },
    {
     "cell_type": "code",
     "collapsed": false,
     "input": [
      "rand_state = random.get_state()\n",
      "wtrj1.run_dynamics(100)\n",
      "random.set_state(rand_state)\n",
      "wtrj2.run_dynamics(33)\n",
      "wtrj2.run_dynamics(10)\n",
      "wtrj2.run_dynamics(57)"
     ],
     "language": "python",
     "metadata": {},
     "outputs": [],
     "prompt_number": 26
    },
    {
     "cell_type": "code",
     "collapsed": false,
     "input": [
      "states1 = array(wtrj1.hist_states)\n",
      "states2 = array(wtrj2.hist_states)\n",
      "times1 = array(wtrj1.hist_times)\n",
      "times2 = array(wtrj2.hist_times)"
     ],
     "language": "python",
     "metadata": {},
     "outputs": [],
     "prompt_number": 27
    },
    {
     "cell_type": "code",
     "collapsed": false,
     "input": [
      "print(norm(times1 - times2, ord=Inf))\n",
      "print(norm(states1 - states2, ord=Inf))"
     ],
     "language": "python",
     "metadata": {},
     "outputs": [
      {
       "output_type": "stream",
       "stream": "stdout",
       "text": [
        "0.0\n",
        "0\n"
       ]
      }
     ],
     "prompt_number": 28
    },
    {
     "cell_type": "markdown",
     "metadata": {},
     "source": [
      "Good; as expected, the weighting didn't change anything (even if the trajectories had different/weird weights)."
     ]
    },
    {
     "cell_type": "heading",
     "level": 2,
     "metadata": {},
     "source": [
      "Basic Testing of Sampling (and delays)"
     ]
    },
    {
     "cell_type": "code",
     "collapsed": false,
     "input": [
      "rxns = [ssad.Reaction([], [0], np.array([+1]), 100),\n",
      "        ssad.Reaction([0], [], np.array([-1]), 4.1),\n",
      "        ssad.Reaction([0], [], np.array([-1]), 10, delay=20.0)]"
     ],
     "language": "python",
     "metadata": {},
     "outputs": [],
     "prompt_number": 4
    },
    {
     "cell_type": "code",
     "collapsed": false,
     "input": [
      "trj = Trajectory([20], rxns)"
     ],
     "language": "python",
     "metadata": {},
     "outputs": [],
     "prompt_number": 5
    },
    {
     "cell_type": "code",
     "collapsed": false,
     "input": [
      "trj.sample_state(-20, use_init_state=True)"
     ],
     "language": "python",
     "metadata": {},
     "outputs": [
      {
       "metadata": {},
       "output_type": "pyout",
       "prompt_number": 7,
       "text": [
        "array([20])"
       ]
      }
     ],
     "prompt_number": 7
    },
    {
     "cell_type": "code",
     "collapsed": false,
     "input": [
      "nsamples = int(1e5)\n",
      "rxn_tallies = defaultdict(lambda: 0)\n",
      "time_stats = defaultdict(lambda: [])\n",
      "for snum in range(nsamples):\n",
      "    rxn, time = trj._sample_next_reaction()\n",
      "    rxn_tallies[rxn] += 1\n",
      "    time_stats[rxn].append(time)"
     ],
     "language": "python",
     "metadata": {},
     "outputs": [],
     "prompt_number": 8
    },
    {
     "cell_type": "code",
     "collapsed": false,
     "input": [
      "for rxn in rxns:\n",
      "    print(rxn_tallies[rxn])"
     ],
     "language": "python",
     "metadata": {},
     "outputs": [
      {
       "output_type": "stream",
       "stream": "stdout",
       "text": [
        "26089\n",
        "21523\n",
        "52388\n"
       ]
      }
     ],
     "prompt_number": 9
    },
    {
     "cell_type": "code",
     "collapsed": false,
     "input": [
      "for rxn in rxns:\n",
      "    print(rxn.calc_propensity([20]))"
     ],
     "language": "python",
     "metadata": {},
     "outputs": [
      {
       "output_type": "stream",
       "stream": "stdout",
       "text": [
        "100\n",
        "82.0\n",
        "200\n"
       ]
      }
     ],
     "prompt_number": 10
    },
    {
     "cell_type": "code",
     "collapsed": false,
     "input": [],
     "language": "python",
     "metadata": {},
     "outputs": []
    }
   ],
   "metadata": {}
  }
 ]
}<|MERGE_RESOLUTION|>--- conflicted
+++ resolved
@@ -33,20 +33,20 @@
        ]
       }
      ],
-     "prompt_number": 2
+     "prompt_number": 1
     },
     {
      "cell_type": "code",
      "collapsed": false,
      "input": [
       "mpl.rcParams.update({'font.family': 'sans-serif',\n",
-      "                     'font.size': 24,\n",
+      "                     'font.size': 12,\n",
       "                     'font.sans-serif': [],})"
      ],
      "language": "python",
      "metadata": {},
      "outputs": [],
-     "prompt_number": 15
+     "prompt_number": 3
     },
     {
      "cell_type": "code",
@@ -134,12071 +134,6 @@
      "level": 2,
      "metadata": {},
      "source": [
-<<<<<<< HEAD
-      "Delayed Protein Degradation"
-=======
-      "Two-Reaction Toy Model"
->>>>>>> b546b851
-     ]
-    },
-    {
-     "cell_type": "code",
-     "collapsed": false,
-     "input": [
-<<<<<<< HEAD
-      "species = ['X']"
-=======
-      "species = ['X']\n",
-      "rxns = [ssad.Reaction([1], [-1], 1),  # Production\n",
-      "        ssad.Reaction([0], [+1], 25)] # Degradation"
->>>>>>> b546b851
-     ],
-     "language": "python",
-     "metadata": {},
-     "outputs": [],
-<<<<<<< HEAD
-     "prompt_number": 7
-=======
-     "prompt_number": 19
->>>>>>> b546b851
-    },
-    {
-     "cell_type": "code",
-     "collapsed": false,
-     "input": [
-<<<<<<< HEAD
-      "rxns = [Reaction([0], [+1], 100),\n",
-      "        Reaction([1], [-1], 3),\n",
-      "        Reaction([1], [-1], 5, delay=20.0)]"
-=======
-      "trj = Trajectory([50, 50], rxns)"
->>>>>>> b546b851
-     ],
-     "language": "python",
-     "metadata": {},
-     "outputs": [],
-<<<<<<< HEAD
-     "prompt_number": 8
-=======
-     "prompt_number": 20
->>>>>>> b546b851
-    },
-    {
-     "cell_type": "code",
-     "collapsed": false,
-     "input": [
-<<<<<<< HEAD
-      "# Calculate the expected equilibrium value\n",
-      "rxns[0].propensity_const / (rxns[1].propensity_const)"
-     ],
-     "language": "python",
-     "metadata": {},
-     "outputs": [
-      {
-       "metadata": {},
-       "output_type": "pyout",
-       "prompt_number": 7,
-       "text": [
-        "33.333333333333336"
-       ]
-      }
-     ],
-     "prompt_number": 7
-    },
-    {
-     "cell_type": "code",
-     "collapsed": false,
-     "input": [
-      "# The starting state can be chosen either to induce oscillations or to remain at equilibrium.\n",
-      "trj = Trajectory([0], rxns, init_time=15.1)"
-     ],
-     "language": "python",
-     "metadata": {},
-     "outputs": [],
-     "prompt_number": 78
-    },
-    {
-     "cell_type": "code",
-     "collapsed": false,
-     "input": [
-      "trj.run_dynamics(100, 1e5)"
-     ],
-     "language": "python",
-     "metadata": {},
-     "outputs": [],
-     "prompt_number": 29
-    },
-    {
-     "cell_type": "code",
-     "collapsed": false,
-     "input": [
-      "trj.run_dynamics(duration=None, stop_time=40.0)"
-     ],
-     "language": "python",
-     "metadata": {},
-     "outputs": [],
-     "prompt_number": 79
-    },
-    {
-     "cell_type": "code",
-     "collapsed": false,
-     "input": [
-      "trj.run_dynamics(100)"
-     ],
-     "language": "python",
-     "metadata": {},
-     "outputs": [],
-     "prompt_number": 80
-    },
-    {
-     "cell_type": "code",
-     "collapsed": false,
-     "input": [
-      "times = asarray(trj.hist_times)\n",
-      "states = asarray(trj.hist_states)\n",
-      "plot(times, states[:,0])"
-     ],
-     "language": "python",
-     "metadata": {},
-     "outputs": [
-      {
-       "metadata": {},
-       "output_type": "pyout",
-       "prompt_number": 81,
-       "text": [
-        "[<matplotlib.lines.Line2D at 0x7effca3d7550>]"
-       ]
-      }
-     ],
-     "prompt_number": 81
-    },
-    {
-     "cell_type": "heading",
-     "level": 3,
-     "metadata": {},
-     "source": [
-      "Presentation Plots"
-     ]
-    },
-    {
-     "cell_type": "code",
-     "collapsed": false,
-     "input": [
-      "trj = Trajectory([0], rxns)\n",
-      "trj.run_dynamics(200.0)"
-     ],
-     "language": "python",
-     "metadata": {},
-     "outputs": [],
-     "prompt_number": 9
-    },
-    {
-     "cell_type": "code",
-     "collapsed": false,
-     "input": [
-      "times = np.array(trj.hist_times)\n",
-      "states = np.array(trj.hist_states)\n",
-      "plot(times / rxns[2].delay, states[:,0])\n",
-      "xlabel(r'Time (units of $\\tau$)')\n",
-      "ylabel('Population of X')"
-     ],
-     "language": "python",
-     "metadata": {},
-     "outputs": [
-      {
-       "metadata": {},
-       "output_type": "pyout",
-       "prompt_number": 16,
-       "text": [
-        "<matplotlib.text.Text at 0x7ff2456be810>"
-       ]
-      }
-     ],
-     "prompt_number": 16
-    },
-    {
-     "cell_type": "code",
-     "collapsed": false,
-     "input": [
-      "savefig('../presentation/figures/delayed-degradation.pgf')"
-     ],
-     "language": "python",
-     "metadata": {},
-     "outputs": [],
-     "prompt_number": 17
-    },
-    {
-     "cell_type": "heading",
-     "level": 3,
-     "metadata": {},
-     "source": [
-      "With a weighted ensemble"
-     ]
-    },
-    {
-     "cell_type": "code",
-     "collapsed": false,
-     "input": [
-      "init_trjs = []\n",
-      "ntrajs = 40\n",
-      "nbins = 20\n",
-      "binrange = (-0.5, 59.5)\n",
-      "bin_xs, bin_width = np.linspace(*binrange, num=nbins, endpoint=False, retstep=True)\n",
-      "paving = we.UniformPaving(*binrange, bin_counts=nbins)\n",
-      "for idx in range(ntrajs):\n",
-      "    init_state = random.randint(*binrange)\n",
-      "    init_time = random.random_sample()*(binrange[1] - binrange[0]) + binrange[0]\n",
-      "    init_trjs.append(we.WeightedTrajectory([init_state], rxns, 1.0 / ntrajs, init_time=init_time))"
-     ],
-     "language": "python",
-     "metadata": {},
-     "outputs": [],
-     "prompt_number": 9
-    },
-    {
-     "cell_type": "heading",
-     "level": 4,
-     "metadata": {},
-     "source": [
-      "Quick sanity check..."
-     ]
-    },
-    {
-     "cell_type": "code",
-     "collapsed": false,
-     "input": [
-      "we_test = we.Ensemble(10, paving, (10, 15), init_trjs)\n",
-      "niter_test = 5\n",
-      "pbar = ProgressBar(niter_test)\n",
-      "pbar.animate(0)\n",
-      "for stidx in range(niter_test):\n",
-      "    we_test.run_step()\n",
-      "    pbar.animate(stidx + 1)"
-     ],
-     "language": "python",
-     "metadata": {},
-     "outputs": [
-      {
-       "output_type": "stream",
-       "stream": "stdout",
-       "text": [
-        "\r",
-        " [                       0%                       ]"
-       ]
-      },
-      {
-       "output_type": "stream",
-       "stream": "stdout",
-       "text": [
-        "\r",
-        " [==========            20%                       ]  1 of 5 complete"
-       ]
-      },
-      {
-       "output_type": "stream",
-       "stream": "stdout",
-       "text": [
-        "\r",
-        " [===================   40%                       ]  2 of 5 complete"
-       ]
-      },
-      {
-       "output_type": "stream",
-       "stream": "stdout",
-       "text": [
-        "\r",
-        " [======================60%====                   ]  3 of 5 complete"
-       ]
-      },
-      {
-       "output_type": "stream",
-       "stream": "stdout",
-       "text": [
-        "\r",
-        " [======================80%=============          ]  4 of 5 complete"
-       ]
-      },
-      {
-       "output_type": "stream",
-       "stream": "stdout",
-       "text": [
-        "\r",
-        " [=====================100%=======================]  5 of 5 complete"
-       ]
-      }
-     ],
-     "prompt_number": 92
-    },
-    {
-     "cell_type": "code",
-     "collapsed": false,
-     "input": [
-      "plot_trjs = list(we_test)\n",
-      "sample_step = int(len(plot_trjs) / 7)\n",
-      "plot_trjs = plot_trjs[::sample_step]\n",
-      "fig = figure()\n",
-      "ax = fig.gca()\n",
-      "for trj in plot_trjs:\n",
-      "    trj_times = np.array(trj.hist_times)\n",
-      "    trj_states = np.array(trj.hist_states)\n",
-      "    prettyplotlib.plot(trj_times, trj_states[:,0], axes=ax)"
-     ],
-     "language": "python",
-     "metadata": {},
-     "outputs": [],
-     "prompt_number": 93
-    },
-    {
-     "cell_type": "code",
-     "collapsed": false,
-     "input": [
-      "step_time = 2.0\n",
-      "run_time = 400.0\n",
-      "niter = int(run_time / step_time)\n",
-      "we_res = we.Ensemble(step_time, paving, (2, 4), init_trjs)\n",
-      "we_nores = we.Ensemble(step_time, paving, (2, 4), init_trjs)"
-     ],
-     "language": "python",
-     "metadata": {},
-     "outputs": [],
-     "prompt_number": 31
-    },
-    {
-     "cell_type": "code",
-     "collapsed": false,
-     "input": [
-      "pbar = ProgressBar(niter)\n",
-      "pdist_res = np.empty((nbins, niter))"
-     ],
-     "language": "python",
-     "metadata": {},
-     "outputs": [],
-     "prompt_number": 45
-    },
-    {
-     "cell_type": "code",
-     "collapsed": false,
-     "input": [
-      "pbar.animate(0)\n",
-      "for stidx in range(niter):\n",
-      "    we_res.run_step()\n",
-      "    pdist_res[:,stidx] = we_res.get_pdist()\n",
-      "    pbar.animate(stidx + 1)"
-     ],
-     "language": "python",
-     "metadata": {},
-     "outputs": [
-      {
-       "output_type": "stream",
-       "stream": "stdout",
-       "text": [
-        "\r",
-        " [                       0%                       ]"
-       ]
-      },
-      {
-       "output_type": "stream",
-       "stream": "stdout",
-       "text": [
-        "\r",
-        " [                       0%                       ]  1 of 200 complete"
-       ]
-      },
-      {
-       "output_type": "stream",
-       "stream": "stdout",
-       "text": [
-        "\r",
-        " [                       1%                       ]  2 of 200 complete"
-       ]
-      },
-      {
-       "output_type": "stream",
-       "stream": "stdout",
-       "text": [
-        "\r",
-        " [=                      2%                       ]  3 of 200 complete"
-       ]
-      },
-      {
-       "output_type": "stream",
-       "stream": "stdout",
-       "text": [
-        "\r",
-        " [=                      2%                       ]  4 of 200 complete"
-       ]
-      },
-      {
-       "output_type": "stream",
-       "stream": "stdout",
-       "text": [
-        "\r",
-        " [=                      2%                       ]  5 of 200 complete"
-       ]
-      },
-      {
-       "output_type": "stream",
-       "stream": "stdout",
-       "text": [
-        "\r",
-        " [=                      3%                       ]  6 of 200 complete"
-       ]
-      },
-      {
-       "output_type": "stream",
-       "stream": "stdout",
-       "text": [
-        "\r",
-        " [==                     4%                       ]  7 of 200 complete"
-       ]
-      },
-      {
-       "output_type": "stream",
-       "stream": "stdout",
-       "text": [
-        "\r",
-        " [==                     4%                       ]  8 of 200 complete"
-       ]
-      },
-      {
-       "output_type": "stream",
-       "stream": "stdout",
-       "text": [
-        "\r",
-        " [==                     4%                       ]  9 of 200 complete"
-       ]
-      },
-      {
-       "output_type": "stream",
-       "stream": "stdout",
-       "text": [
-        "\r",
-        " [==                     5%                       ]  10 of 200 complete"
-       ]
-      },
-      {
-       "output_type": "stream",
-       "stream": "stdout",
-       "text": [
-        "\r",
-        " [===                    6%                       ]  11 of 200 complete"
-       ]
-      },
-      {
-       "output_type": "stream",
-       "stream": "stdout",
-       "text": [
-        "\r",
-        " [===                    6%                       ]  12 of 200 complete"
-       ]
-      },
-      {
-       "output_type": "stream",
-       "stream": "stdout",
-       "text": [
-        "\r",
-        " [===                    6%                       ]  13 of 200 complete"
-       ]
-      },
-      {
-       "output_type": "stream",
-       "stream": "stdout",
-       "text": [
-        "\r",
-        " [===                    7%                       ]  14 of 200 complete"
-       ]
-      },
-      {
-       "output_type": "stream",
-       "stream": "stdout",
-       "text": [
-        "\r",
-        " [====                   8%                       ]  15 of 200 complete"
-       ]
-      },
-      {
-       "output_type": "stream",
-       "stream": "stdout",
-       "text": [
-        "\r",
-        " [====                   8%                       ]  16 of 200 complete"
-       ]
-      },
-      {
-       "output_type": "stream",
-       "stream": "stdout",
-       "text": [
-        "\r",
-        " [====                   8%                       ]  17 of 200 complete"
-       ]
-      },
-      {
-       "output_type": "stream",
-       "stream": "stdout",
-       "text": [
-        "\r",
-        " [====                   9%                       ]  18 of 200 complete"
-       ]
-      },
-      {
-       "output_type": "stream",
-       "stream": "stdout",
-       "text": [
-        "\r",
-        " [=====                 10%                       ]  19 of 200 complete"
-       ]
-      },
-      {
-       "output_type": "stream",
-       "stream": "stdout",
-       "text": [
-        "\r",
-        " [=====                 10%                       ]  20 of 200 complete"
-       ]
-      },
-      {
-       "output_type": "stream",
-       "stream": "stdout",
-       "text": [
-        "\r",
-        " [=====                 10%                       ]  21 of 200 complete"
-       ]
-      },
-      {
-       "output_type": "stream",
-       "stream": "stdout",
-       "text": [
-        "\r",
-        " [=====                 11%                       ]  22 of 200 complete"
-       ]
-      },
-      {
-       "output_type": "stream",
-       "stream": "stdout",
-       "text": [
-        "\r",
-        " [======                12%                       ]  23 of 200 complete"
-       ]
-      },
-      {
-       "output_type": "stream",
-       "stream": "stdout",
-       "text": [
-        "\r",
-        " [======                12%                       ]  24 of 200 complete"
-       ]
-      },
-      {
-       "output_type": "stream",
-       "stream": "stdout",
-       "text": [
-        "\r",
-        " [======                12%                       ]  25 of 200 complete"
-       ]
-      },
-      {
-       "output_type": "stream",
-       "stream": "stdout",
-       "text": [
-        "\r",
-        " [======                13%                       ]  26 of 200 complete"
-       ]
-      },
-      {
-       "output_type": "stream",
-       "stream": "stdout",
-       "text": [
-        "\r",
-        " [=======               14%                       ]  27 of 200 complete"
-       ]
-      },
-      {
-       "output_type": "stream",
-       "stream": "stdout",
-       "text": [
-        "\r",
-        " [=======               14%                       ]  28 of 200 complete"
-       ]
-      },
-      {
-       "output_type": "stream",
-       "stream": "stdout",
-       "text": [
-        "\r",
-        " [=======               14%                       ]  29 of 200 complete"
-       ]
-      },
-      {
-       "output_type": "stream",
-       "stream": "stdout",
-       "text": [
-        "\r",
-        " [=======               15%                       ]  30 of 200 complete"
-       ]
-      },
-      {
-       "output_type": "stream",
-       "stream": "stdout",
-       "text": [
-        "\r",
-        " [========              16%                       ]  31 of 200 complete"
-       ]
-      },
-      {
-       "output_type": "stream",
-       "stream": "stdout",
-       "text": [
-        "\r",
-        " [========              16%                       ]  32 of 200 complete"
-       ]
-      },
-      {
-       "output_type": "stream",
-       "stream": "stdout",
-       "text": [
-        "\r",
-        " [========              16%                       ]  33 of 200 complete"
-       ]
-      },
-      {
-       "output_type": "stream",
-       "stream": "stdout",
-       "text": [
-        "\r",
-        " [========              17%                       ]  34 of 200 complete"
-       ]
-      },
-      {
-       "output_type": "stream",
-       "stream": "stdout",
-       "text": [
-        "\r",
-        " [=========             18%                       ]  35 of 200 complete"
-       ]
-      },
-      {
-       "output_type": "stream",
-       "stream": "stdout",
-       "text": [
-        "\r",
-        " [=========             18%                       ]  36 of 200 complete"
-       ]
-      },
-      {
-       "output_type": "stream",
-       "stream": "stdout",
-       "text": [
-        "\r",
-        " [=========             18%                       ]  37 of 200 complete"
-       ]
-      },
-      {
-       "output_type": "stream",
-       "stream": "stdout",
-       "text": [
-        "\r",
-        " [=========             19%                       ]  38 of 200 complete"
-       ]
-      },
-      {
-       "output_type": "stream",
-       "stream": "stdout",
-       "text": [
-        "\r",
-        " [==========            20%                       ]  39 of 200 complete"
-       ]
-      },
-      {
-       "output_type": "stream",
-       "stream": "stdout",
-       "text": [
-        "\r",
-        " [==========            20%                       ]  40 of 200 complete"
-       ]
-      },
-      {
-       "output_type": "stream",
-       "stream": "stdout",
-       "text": [
-        "\r",
-        " [==========            20%                       ]  41 of 200 complete"
-       ]
-      },
-      {
-       "output_type": "stream",
-       "stream": "stdout",
-       "text": [
-        "\r",
-        " [==========            21%                       ]  42 of 200 complete"
-       ]
-      },
-      {
-       "output_type": "stream",
-       "stream": "stdout",
-       "text": [
-        "\r",
-        " [===========           22%                       ]  43 of 200 complete"
-       ]
-      },
-      {
-       "output_type": "stream",
-       "stream": "stdout",
-       "text": [
-        "\r",
-        " [===========           22%                       ]  44 of 200 complete"
-       ]
-      },
-      {
-       "output_type": "stream",
-       "stream": "stdout",
-       "text": [
-        "\r",
-        " [===========           22%                       ]  45 of 200 complete"
-       ]
-      },
-      {
-       "output_type": "stream",
-       "stream": "stdout",
-       "text": [
-        "\r",
-        " [===========           23%                       ]  46 of 200 complete"
-       ]
-      },
-      {
-       "output_type": "stream",
-       "stream": "stdout",
-       "text": [
-        "\r",
-        " [============          24%                       ]  47 of 200 complete"
-       ]
-      },
-      {
-       "output_type": "stream",
-       "stream": "stdout",
-       "text": [
-        "\r",
-        " [============          24%                       ]  48 of 200 complete"
-       ]
-      },
-      {
-       "output_type": "stream",
-       "stream": "stdout",
-       "text": [
-        "\r",
-        " [============          24%                       ]  49 of 200 complete"
-       ]
-      },
-      {
-       "output_type": "stream",
-       "stream": "stdout",
-       "text": [
-        "\r",
-        " [============          25%                       ]  50 of 200 complete"
-       ]
-      },
-      {
-       "output_type": "stream",
-       "stream": "stdout",
-       "text": [
-        "\r",
-        " [============          26%                       ]  51 of 200 complete"
-       ]
-      },
-      {
-       "output_type": "stream",
-       "stream": "stdout",
-       "text": [
-        "\r",
-        " [============          26%                       ]  52 of 200 complete"
-       ]
-      },
-      {
-       "output_type": "stream",
-       "stream": "stdout",
-       "text": [
-        "\r",
-        " [============          26%                       ]  53 of 200 complete"
-       ]
-      },
-      {
-       "output_type": "stream",
-       "stream": "stdout",
-       "text": [
-        "\r",
-        " [=============         27%                       ]  54 of 200 complete"
-       ]
-      },
-      {
-       "output_type": "stream",
-       "stream": "stdout",
-       "text": [
-        "\r",
-        " [=============         28%                       ]  55 of 200 complete"
-       ]
-      },
-      {
-       "output_type": "stream",
-       "stream": "stdout",
-       "text": [
-        "\r",
-        " [=============         28%                       ]  56 of 200 complete"
-       ]
-      },
-      {
-       "output_type": "stream",
-       "stream": "stdout",
-       "text": [
-        "\r",
-        " [=============         28%                       ]  57 of 200 complete"
-       ]
-      },
-      {
-       "output_type": "stream",
-       "stream": "stdout",
-       "text": [
-        "\r",
-        " [==============        29%                       ]  58 of 200 complete"
-       ]
-      },
-      {
-       "output_type": "stream",
-       "stream": "stdout",
-       "text": [
-        "\r",
-        " [==============        30%                       ]  59 of 200 complete"
-       ]
-      },
-      {
-       "output_type": "stream",
-       "stream": "stdout",
-       "text": [
-        "\r",
-        " [==============        30%                       ]  60 of 200 complete"
-       ]
-      },
-      {
-       "output_type": "stream",
-       "stream": "stdout",
-       "text": [
-        "\r",
-        " [==============        30%                       ]  61 of 200 complete"
-       ]
-      },
-      {
-       "output_type": "stream",
-       "stream": "stdout",
-       "text": [
-        "\r",
-        " [===============       31%                       ]  62 of 200 complete"
-       ]
-      },
-      {
-       "output_type": "stream",
-       "stream": "stdout",
-       "text": [
-        "\r",
-        " [===============       32%                       ]  63 of 200 complete"
-       ]
-      },
-      {
-       "output_type": "stream",
-       "stream": "stdout",
-       "text": [
-        "\r",
-        " [===============       32%                       ]  64 of 200 complete"
-       ]
-      },
-      {
-       "output_type": "stream",
-       "stream": "stdout",
-       "text": [
-        "\r",
-        " [===============       32%                       ]  65 of 200 complete"
-       ]
-      },
-      {
-       "output_type": "stream",
-       "stream": "stdout",
-       "text": [
-        "\r",
-        " [================      33%                       ]  66 of 200 complete"
-       ]
-      },
-      {
-       "output_type": "stream",
-       "stream": "stdout",
-       "text": [
-        "\r",
-        " [================      34%                       ]  67 of 200 complete"
-       ]
-      },
-      {
-       "output_type": "stream",
-       "stream": "stdout",
-       "text": [
-        "\r",
-        " [================      34%                       ]  68 of 200 complete"
-       ]
-      },
-      {
-       "output_type": "stream",
-       "stream": "stdout",
-       "text": [
-        "\r",
-        " [================      34%                       ]  69 of 200 complete"
-       ]
-      },
-      {
-       "output_type": "stream",
-       "stream": "stdout",
-       "text": [
-        "\r",
-        " [=================     35%                       ]  70 of 200 complete"
-       ]
-      },
-      {
-       "output_type": "stream",
-       "stream": "stdout",
-       "text": [
-        "\r",
-        " [=================     36%                       ]  71 of 200 complete"
-       ]
-      },
-      {
-       "output_type": "stream",
-       "stream": "stdout",
-       "text": [
-        "\r",
-        " [=================     36%                       ]  72 of 200 complete"
-       ]
-      },
-      {
-       "output_type": "stream",
-       "stream": "stdout",
-       "text": [
-        "\r",
-        " [=================     36%                       ]  73 of 200 complete"
-       ]
-      },
-      {
-       "output_type": "stream",
-       "stream": "stdout",
-       "text": [
-        "\r",
-        " [==================    37%                       ]  74 of 200 complete"
-       ]
-      },
-      {
-       "output_type": "stream",
-       "stream": "stdout",
-       "text": [
-        "\r",
-        " [==================    38%                       ]  75 of 200 complete"
-       ]
-      },
-      {
-       "output_type": "stream",
-       "stream": "stdout",
-       "text": [
-        "\r",
-        " [==================    38%                       ]  76 of 200 complete"
-       ]
-      },
-      {
-       "output_type": "stream",
-       "stream": "stdout",
-       "text": [
-        "\r",
-        " [==================    38%                       ]  77 of 200 complete"
-       ]
-      },
-      {
-       "output_type": "stream",
-       "stream": "stdout",
-       "text": [
-        "\r",
-        " [===================   39%                       ]  78 of 200 complete"
-       ]
-      },
-      {
-       "output_type": "stream",
-       "stream": "stdout",
-       "text": [
-        "\r",
-        " [===================   40%                       ]  79 of 200 complete"
-       ]
-      },
-      {
-       "output_type": "stream",
-       "stream": "stdout",
-       "text": [
-        "\r",
-        " [===================   40%                       ]  80 of 200 complete"
-       ]
-      },
-      {
-       "output_type": "stream",
-       "stream": "stdout",
-       "text": [
-        "\r",
-        " [===================   40%                       ]  81 of 200 complete"
-       ]
-      },
-      {
-       "output_type": "stream",
-       "stream": "stdout",
-       "text": [
-        "\r",
-        " [====================  41%                       ]  82 of 200 complete"
-       ]
-      },
-      {
-       "output_type": "stream",
-       "stream": "stdout",
-       "text": [
-        "\r",
-        " [====================  42%                       ]  83 of 200 complete"
-       ]
-      },
-      {
-       "output_type": "stream",
-       "stream": "stdout",
-       "text": [
-        "\r",
-        " [====================  42%                       ]  84 of 200 complete"
-       ]
-      },
-      {
-       "output_type": "stream",
-       "stream": "stdout",
-       "text": [
-        "\r",
-        " [====================  42%                       ]  85 of 200 complete"
-       ]
-      },
-      {
-       "output_type": "stream",
-       "stream": "stdout",
-       "text": [
-        "\r",
-        " [===================== 43%                       ]  86 of 200 complete"
-       ]
-      },
-      {
-       "output_type": "stream",
-       "stream": "stdout",
-       "text": [
-        "\r",
-        " [===================== 44%                       ]  87 of 200 complete"
-       ]
-      },
-      {
-       "output_type": "stream",
-       "stream": "stdout",
-       "text": [
-        "\r",
-        " [===================== 44%                       ]  88 of 200 complete"
-       ]
-      },
-      {
-       "output_type": "stream",
-       "stream": "stdout",
-       "text": [
-        "\r",
-        " [===================== 44%                       ]  89 of 200 complete"
-       ]
-      },
-      {
-       "output_type": "stream",
-       "stream": "stdout",
-       "text": [
-        "\r",
-        " [======================45%                       ]  90 of 200 complete"
-       ]
-      },
-      {
-       "output_type": "stream",
-       "stream": "stdout",
-       "text": [
-        "\r",
-        " [======================46%                       ]  91 of 200 complete"
-       ]
-      },
-      {
-       "output_type": "stream",
-       "stream": "stdout",
-       "text": [
-        "\r",
-        " [======================46%                       ]  92 of 200 complete"
-       ]
-      },
-      {
-       "output_type": "stream",
-       "stream": "stdout",
-       "text": [
-        "\r",
-        " [======================46%                       ]  93 of 200 complete"
-       ]
-      },
-      {
-       "output_type": "stream",
-       "stream": "stdout",
-       "text": [
-        "\r",
-        " [======================47%                       ]  94 of 200 complete"
-       ]
-      },
-      {
-       "output_type": "stream",
-       "stream": "stdout",
-       "text": [
-        "\r",
-        " [======================48%                       ]  95 of 200 complete"
-       ]
-      },
-      {
-       "output_type": "stream",
-       "stream": "stdout",
-       "text": [
-        "\r",
-        " [======================48%                       ]  96 of 200 complete"
-       ]
-      },
-      {
-       "output_type": "stream",
-       "stream": "stdout",
-       "text": [
-        "\r",
-        " [======================48%                       ]  97 of 200 complete"
-       ]
-      },
-      {
-       "output_type": "stream",
-       "stream": "stdout",
-       "text": [
-        "\r",
-        " [======================49%                       ]  98 of 200 complete"
-       ]
-      },
-      {
-       "output_type": "stream",
-       "stream": "stdout",
-       "text": [
-        "\r",
-        " [======================50%                       ]  99 of 200 complete"
-       ]
-      },
-      {
-       "output_type": "stream",
-       "stream": "stdout",
-       "text": [
-        "\r",
-        " [======================50%                       ]  100 of 200 complete"
-       ]
-      },
-      {
-       "output_type": "stream",
-       "stream": "stdout",
-       "text": [
-        "\r",
-        " [======================50%                       ]  101 of 200 complete"
-       ]
-      },
-      {
-       "output_type": "stream",
-       "stream": "stdout",
-       "text": [
-        "\r",
-        " [======================51%                       ]  102 of 200 complete"
-       ]
-      },
-      {
-       "output_type": "stream",
-       "stream": "stdout",
-       "text": [
-        "\r",
-        " [======================52%                       ]  103 of 200 complete"
-       ]
-      },
-      {
-       "output_type": "stream",
-       "stream": "stdout",
-       "text": [
-        "\r",
-        " [======================52%                       ]  104 of 200 complete"
-       ]
-      },
-      {
-       "output_type": "stream",
-       "stream": "stdout",
-       "text": [
-        "\r",
-        " [======================52%                       ]  105 of 200 complete"
-       ]
-      },
-      {
-       "output_type": "stream",
-       "stream": "stdout",
-       "text": [
-        "\r",
-        " [======================53%                       ]  106 of 200 complete"
-       ]
-      },
-      {
-       "output_type": "stream",
-       "stream": "stdout",
-       "text": [
-        "\r",
-        " [======================54%=                      ]  107 of 200 complete"
-       ]
-      },
-      {
-       "output_type": "stream",
-       "stream": "stdout",
-       "text": [
-        "\r",
-        " [======================54%=                      ]  108 of 200 complete"
-       ]
-      },
-      {
-       "output_type": "stream",
-       "stream": "stdout",
-       "text": [
-        "\r",
-        " [======================55%=                      ]  109 of 200 complete"
-       ]
-      },
-      {
-       "output_type": "stream",
-       "stream": "stdout",
-       "text": [
-        "\r",
-        " [======================55%=                      ]  110 of 200 complete"
-       ]
-      },
-      {
-       "output_type": "stream",
-       "stream": "stdout",
-       "text": [
-        "\r",
-        " [======================56%==                     ]  111 of 200 complete"
-       ]
-      },
-      {
-       "output_type": "stream",
-       "stream": "stdout",
-       "text": [
-        "\r",
-        " [======================56%==                     ]  112 of 200 complete"
-       ]
-      },
-      {
-       "output_type": "stream",
-       "stream": "stdout",
-       "text": [
-        "\r",
-        " [======================56%==                     ]  113 of 200 complete"
-       ]
-      },
-      {
-       "output_type": "stream",
-       "stream": "stdout",
-       "text": [
-        "\r",
-        " [======================57%==                     ]  114 of 200 complete"
-       ]
-      },
-      {
-       "output_type": "stream",
-       "stream": "stdout",
-       "text": [
-        "\r",
-        " [======================57%==                     ]  115 of 200 complete"
-       ]
-      },
-      {
-       "output_type": "stream",
-       "stream": "stdout",
-       "text": [
-        "\r",
-        " [======================58%===                    ]  116 of 200 complete"
-       ]
-      },
-      {
-       "output_type": "stream",
-       "stream": "stdout",
-       "text": [
-        "\r",
-        " [======================58%===                    ]  117 of 200 complete"
-       ]
-      },
-      {
-       "output_type": "stream",
-       "stream": "stdout",
-       "text": [
-        "\r",
-        " [======================59%===                    ]  118 of 200 complete"
-       ]
-      },
-      {
-       "output_type": "stream",
-       "stream": "stdout",
-       "text": [
-        "\r",
-        " [======================60%====                   ]  119 of 200 complete"
-       ]
-      },
-      {
-       "output_type": "stream",
-       "stream": "stdout",
-       "text": [
-        "\r",
-        " [======================60%====                   ]  120 of 200 complete"
-       ]
-      },
-      {
-       "output_type": "stream",
-       "stream": "stdout",
-       "text": [
-        "\r",
-        " [======================60%====                   ]  121 of 200 complete"
-       ]
-      },
-      {
-       "output_type": "stream",
-       "stream": "stdout",
-       "text": [
-        "\r",
-        " [======================61%====                   ]  122 of 200 complete"
-       ]
-      },
-      {
-       "output_type": "stream",
-       "stream": "stdout",
-       "text": [
-        "\r",
-        " [======================62%=====                  ]  123 of 200 complete"
-       ]
-      },
-      {
-       "output_type": "stream",
-       "stream": "stdout",
-       "text": [
-        "\r",
-        " [======================62%=====                  ]  124 of 200 complete"
-       ]
-      },
-      {
-       "output_type": "stream",
-       "stream": "stdout",
-       "text": [
-        "\r",
-        " [======================62%=====                  ]  125 of 200 complete"
-       ]
-      },
-      {
-       "output_type": "stream",
-       "stream": "stdout",
-       "text": [
-        "\r",
-        " [======================63%=====                  ]  126 of 200 complete"
-       ]
-      },
-      {
-       "output_type": "stream",
-       "stream": "stdout",
-       "text": [
-        "\r",
-        " [======================64%======                 ]  127 of 200 complete"
-       ]
-      },
-      {
-       "output_type": "stream",
-       "stream": "stdout",
-       "text": [
-        "\r",
-        " [======================64%======                 ]  128 of 200 complete"
-       ]
-      },
-      {
-       "output_type": "stream",
-       "stream": "stdout",
-       "text": [
-        "\r",
-        " [======================64%======                 ]  129 of 200 complete"
-       ]
-      },
-      {
-       "output_type": "stream",
-       "stream": "stdout",
-       "text": [
-        "\r",
-        " [======================65%======                 ]  130 of 200 complete"
-       ]
-      },
-      {
-       "output_type": "stream",
-       "stream": "stdout",
-       "text": [
-        "\r",
-        " [======================66%=======                ]  131 of 200 complete"
-       ]
-      },
-      {
-       "output_type": "stream",
-       "stream": "stdout",
-       "text": [
-        "\r",
-        " [======================66%=======                ]  132 of 200 complete"
-       ]
-      },
-      {
-       "output_type": "stream",
-       "stream": "stdout",
-       "text": [
-        "\r",
-        " [======================66%=======                ]  133 of 200 complete"
-       ]
-      },
-      {
-       "output_type": "stream",
-       "stream": "stdout",
-       "text": [
-        "\r",
-        " [======================67%=======                ]  134 of 200 complete"
-       ]
-      },
-      {
-       "output_type": "stream",
-       "stream": "stdout",
-       "text": [
-        "\r",
-        " [======================68%========               ]  135 of 200 complete"
-       ]
-      },
-      {
-       "output_type": "stream",
-       "stream": "stdout",
-       "text": [
-        "\r",
-        " [======================68%========               ]  136 of 200 complete"
-       ]
-      },
-      {
-       "output_type": "stream",
-       "stream": "stdout",
-       "text": [
-        "\r",
-        " [======================68%========               ]  137 of 200 complete"
-       ]
-      },
-      {
-       "output_type": "stream",
-       "stream": "stdout",
-       "text": [
-        "\r",
-        " [======================69%========               ]  138 of 200 complete"
-       ]
-      },
-      {
-       "output_type": "stream",
-       "stream": "stdout",
-       "text": [
-        "\r",
-        " [======================70%=========              ]  139 of 200 complete"
-       ]
-      },
-      {
-       "output_type": "stream",
-       "stream": "stdout",
-       "text": [
-        "\r",
-        " [======================70%=========              ]  140 of 200 complete"
-       ]
-      },
-      {
-       "output_type": "stream",
-       "stream": "stdout",
-       "text": [
-        "\r",
-        " [======================70%=========              ]  141 of 200 complete"
-       ]
-      },
-      {
-       "output_type": "stream",
-       "stream": "stdout",
-       "text": [
-        "\r",
-        " [======================71%=========              ]  142 of 200 complete"
-       ]
-      },
-      {
-       "output_type": "stream",
-       "stream": "stdout",
-       "text": [
-        "\r",
-        " [======================72%==========             ]  143 of 200 complete"
-       ]
-      },
-      {
-       "output_type": "stream",
-       "stream": "stdout",
-       "text": [
-        "\r",
-        " [======================72%==========             ]  144 of 200 complete"
-       ]
-      },
-      {
-       "output_type": "stream",
-       "stream": "stdout",
-       "text": [
-        "\r",
-        " [======================72%==========             ]  145 of 200 complete"
-       ]
-      },
-      {
-       "output_type": "stream",
-       "stream": "stdout",
-       "text": [
-        "\r",
-        " [======================73%==========             ]  146 of 200 complete"
-       ]
-      },
-      {
-       "output_type": "stream",
-       "stream": "stdout",
-       "text": [
-        "\r",
-        " [======================74%===========            ]  147 of 200 complete"
-       ]
-      },
-      {
-       "output_type": "stream",
-       "stream": "stdout",
-       "text": [
-        "\r",
-        " [======================74%===========            ]  148 of 200 complete"
-       ]
-      },
-      {
-       "output_type": "stream",
-       "stream": "stdout",
-       "text": [
-        "\r",
-        " [======================74%===========            ]  149 of 200 complete"
-       ]
-      },
-      {
-       "output_type": "stream",
-       "stream": "stdout",
-       "text": [
-        "\r",
-        " [======================75%===========            ]  150 of 200 complete"
-       ]
-      },
-      {
-       "output_type": "stream",
-       "stream": "stdout",
-       "text": [
-        "\r",
-        " [======================76%===========            ]  151 of 200 complete"
-       ]
-      },
-      {
-       "output_type": "stream",
-       "stream": "stdout",
-       "text": [
-        "\r",
-        " [======================76%===========            ]  152 of 200 complete"
-       ]
-      },
-      {
-       "output_type": "stream",
-       "stream": "stdout",
-       "text": [
-        "\r",
-        " [======================76%===========            ]  153 of 200 complete"
-       ]
-      },
-      {
-       "output_type": "stream",
-       "stream": "stdout",
-       "text": [
-        "\r",
-        " [======================77%============           ]  154 of 200 complete"
-       ]
-      },
-      {
-       "output_type": "stream",
-       "stream": "stdout",
-       "text": [
-        "\r",
-        " [======================78%============           ]  155 of 200 complete"
-       ]
-      },
-      {
-       "output_type": "stream",
-       "stream": "stdout",
-       "text": [
-        "\r",
-        " [======================78%============           ]  156 of 200 complete"
-       ]
-      },
-      {
-       "output_type": "stream",
-       "stream": "stdout",
-       "text": [
-        "\r",
-        " [======================78%============           ]  157 of 200 complete"
-       ]
-      },
-      {
-       "output_type": "stream",
-       "stream": "stdout",
-       "text": [
-        "\r",
-        " [======================79%=============          ]  158 of 200 complete"
-       ]
-      },
-      {
-       "output_type": "stream",
-       "stream": "stdout",
-       "text": [
-        "\r",
-        " [======================80%=============          ]  159 of 200 complete"
-       ]
-      },
-      {
-       "output_type": "stream",
-       "stream": "stdout",
-       "text": [
-        "\r",
-        " [======================80%=============          ]  160 of 200 complete"
-       ]
-      },
-      {
-       "output_type": "stream",
-       "stream": "stdout",
-       "text": [
-        "\r",
-        " [======================80%=============          ]  161 of 200 complete"
-       ]
-      },
-      {
-       "output_type": "stream",
-       "stream": "stdout",
-       "text": [
-        "\r",
-        " [======================81%==============         ]  162 of 200 complete"
-       ]
-      },
-      {
-       "output_type": "stream",
-       "stream": "stdout",
-       "text": [
-        "\r",
-        " [======================82%==============         ]  163 of 200 complete"
-       ]
-      },
-      {
-       "output_type": "stream",
-       "stream": "stdout",
-       "text": [
-        "\r",
-        " [======================82%==============         ]  164 of 200 complete"
-       ]
-      },
-      {
-       "output_type": "stream",
-       "stream": "stdout",
-       "text": [
-        "\r",
-        " [======================82%==============         ]  165 of 200 complete"
-       ]
-      },
-      {
-       "output_type": "stream",
-       "stream": "stdout",
-       "text": [
-        "\r",
-        " [======================83%===============        ]  166 of 200 complete"
-       ]
-      },
-      {
-       "output_type": "stream",
-       "stream": "stdout",
-       "text": [
-        "\r",
-        " [======================84%===============        ]  167 of 200 complete"
-       ]
-      },
-      {
-       "output_type": "stream",
-       "stream": "stdout",
-       "text": [
-        "\r",
-        " [======================84%===============        ]  168 of 200 complete"
-       ]
-      },
-      {
-       "output_type": "stream",
-       "stream": "stdout",
-       "text": [
-        "\r",
-        " [======================84%===============        ]  169 of 200 complete"
-       ]
-      },
-      {
-       "output_type": "stream",
-       "stream": "stdout",
-       "text": [
-        "\r",
-        " [======================85%================       ]  170 of 200 complete"
-       ]
-      },
-      {
-       "output_type": "stream",
-       "stream": "stdout",
-       "text": [
-        "\r",
-        " [======================86%================       ]  171 of 200 complete"
-       ]
-      },
-      {
-       "output_type": "stream",
-       "stream": "stdout",
-       "text": [
-        "\r",
-        " [======================86%================       ]  172 of 200 complete"
-       ]
-      },
-      {
-       "output_type": "stream",
-       "stream": "stdout",
-       "text": [
-        "\r",
-        " [======================86%================       ]  173 of 200 complete"
-       ]
-      },
-      {
-       "output_type": "stream",
-       "stream": "stdout",
-       "text": [
-        "\r",
-        " [======================87%=================      ]  174 of 200 complete"
-       ]
-      },
-      {
-       "output_type": "stream",
-       "stream": "stdout",
-       "text": [
-        "\r",
-        " [======================88%=================      ]  175 of 200 complete"
-       ]
-      },
-      {
-       "output_type": "stream",
-       "stream": "stdout",
-       "text": [
-        "\r",
-        " [======================88%=================      ]  176 of 200 complete"
-       ]
-      },
-      {
-       "output_type": "stream",
-       "stream": "stdout",
-       "text": [
-        "\r",
-        " [======================88%=================      ]  177 of 200 complete"
-       ]
-      },
-      {
-       "output_type": "stream",
-       "stream": "stdout",
-       "text": [
-        "\r",
-        " [======================89%==================     ]  178 of 200 complete"
-       ]
-      },
-      {
-       "output_type": "stream",
-       "stream": "stdout",
-       "text": [
-        "\r",
-        " [======================90%==================     ]  179 of 200 complete"
-       ]
-      },
-      {
-       "output_type": "stream",
-       "stream": "stdout",
-       "text": [
-        "\r",
-        " [======================90%==================     ]  180 of 200 complete"
-       ]
-      },
-      {
-       "output_type": "stream",
-       "stream": "stdout",
-       "text": [
-        "\r",
-        " [======================90%==================     ]  181 of 200 complete"
-       ]
-      },
-      {
-       "output_type": "stream",
-       "stream": "stdout",
-       "text": [
-        "\r",
-        " [======================91%===================    ]  182 of 200 complete"
-       ]
-      },
-      {
-       "output_type": "stream",
-       "stream": "stdout",
-       "text": [
-        "\r",
-        " [======================92%===================    ]  183 of 200 complete"
-       ]
-      },
-      {
-       "output_type": "stream",
-       "stream": "stdout",
-       "text": [
-        "\r",
-        " [======================92%===================    ]  184 of 200 complete"
-       ]
-      },
-      {
-       "output_type": "stream",
-       "stream": "stdout",
-       "text": [
-        "\r",
-        " [======================92%===================    ]  185 of 200 complete"
-       ]
-      },
-      {
-       "output_type": "stream",
-       "stream": "stdout",
-       "text": [
-        "\r",
-        " [======================93%====================   ]  186 of 200 complete"
-       ]
-      },
-      {
-       "output_type": "stream",
-       "stream": "stdout",
-       "text": [
-        "\r",
-        " [======================94%====================   ]  187 of 200 complete"
-       ]
-      },
-      {
-       "output_type": "stream",
-       "stream": "stdout",
-       "text": [
-        "\r",
-        " [======================94%====================   ]  188 of 200 complete"
-       ]
-      },
-      {
-       "output_type": "stream",
-       "stream": "stdout",
-       "text": [
-        "\r",
-        " [======================94%====================   ]  189 of 200 complete"
-       ]
-      },
-      {
-       "output_type": "stream",
-       "stream": "stdout",
-       "text": [
-        "\r",
-        " [======================95%=====================  ]  190 of 200 complete"
-       ]
-      },
-      {
-       "output_type": "stream",
-       "stream": "stdout",
-       "text": [
-        "\r",
-        " [======================96%=====================  ]  191 of 200 complete"
-       ]
-      },
-      {
-       "output_type": "stream",
-       "stream": "stdout",
-       "text": [
-        "\r",
-        " [======================96%=====================  ]  192 of 200 complete"
-       ]
-      },
-      {
-       "output_type": "stream",
-       "stream": "stdout",
-       "text": [
-        "\r",
-        " [======================96%=====================  ]  193 of 200 complete"
-       ]
-      },
-      {
-       "output_type": "stream",
-       "stream": "stdout",
-       "text": [
-        "\r",
-        " [======================97%====================== ]  194 of 200 complete"
-       ]
-      },
-      {
-       "output_type": "stream",
-       "stream": "stdout",
-       "text": [
-        "\r",
-        " [======================98%====================== ]  195 of 200 complete"
-       ]
-      },
-      {
-       "output_type": "stream",
-       "stream": "stdout",
-       "text": [
-        "\r",
-        " [======================98%====================== ]  196 of 200 complete"
-       ]
-      },
-      {
-       "output_type": "stream",
-       "stream": "stdout",
-       "text": [
-        "\r",
-        " [======================98%====================== ]  197 of 200 complete"
-       ]
-      },
-      {
-       "output_type": "stream",
-       "stream": "stdout",
-       "text": [
-        "\r",
-        " [======================99%=======================]  198 of 200 complete"
-       ]
-      },
-      {
-       "output_type": "stream",
-       "stream": "stdout",
-       "text": [
-        "\r",
-        " [=====================100%=======================]  199 of 200 complete"
-       ]
-      },
-      {
-       "output_type": "stream",
-       "stream": "stdout",
-       "text": [
-        "\r",
-        " [=====================100%=======================]  200 of 200 complete"
-       ]
-      }
-     ],
-     "prompt_number": 47
-    },
-    {
-     "cell_type": "markdown",
-     "metadata": {},
-     "source": [
-      "Let's plot some sample trajectories, to make sure the phases are suffiently randomized:"
-     ]
-    },
-    {
-     "cell_type": "code",
-     "collapsed": false,
-     "input": [
-      "plot_trjs = list(we_res)\n",
-      "sample_step = int(len(plot_trjs) / 3)\n",
-      "plot_trjs = plot_trjs[::sample_step]\n",
-      "fig = figure()\n",
-      "ax = fig.gca()\n",
-      "for trj in plot_trjs:\n",
-      "    trj_times = np.array(trj.hist_times)\n",
-      "    trj_states = np.array(trj.hist_states)\n",
-      "    prettyplotlib.plot(trj_times, trj_states[:,0], axes=ax)"
-     ],
-     "language": "python",
-     "metadata": {},
-     "outputs": [],
-     "prompt_number": 52
-    },
-    {
-     "cell_type": "code",
-     "collapsed": false,
-     "input": [
-      "def plot_trj(trj):\n",
-      "    times = np.array(trj.hist_times)\n",
-      "    states = np.array(trj.hist_states)\n",
-      "    prettyplotlib.plot(times, states[:,0])"
-     ],
-     "language": "python",
-     "metadata": {},
-     "outputs": [],
-     "prompt_number": 59
-    },
-    {
-     "cell_type": "code",
-     "collapsed": false,
-     "input": [
-      "plot_trj(plot_trjs[3])"
-     ],
-     "language": "python",
-     "metadata": {},
-     "outputs": [],
-     "prompt_number": 64
-    },
-    {
-     "cell_type": "code",
-     "collapsed": false,
-     "input": [
-      "pdist_res = we_res.get_pdist()\n",
-      "bar(bin_xs, pdist_res)"
-     ],
-     "language": "python",
-     "metadata": {},
-     "outputs": [
-      {
-       "metadata": {},
-       "output_type": "pyout",
-       "prompt_number": 34,
-       "text": [
-        "<Container object of 30 artists>"
-       ]
-      }
-     ],
-     "prompt_number": 34
-    },
-    {
-     "cell_type": "code",
-     "collapsed": false,
-     "input": [
-      "pbar = ProgressBar(niter)\n",
-      "pdist_nores = np.empty((nbins, niter))"
-     ],
-     "language": "python",
-     "metadata": {},
-     "outputs": [],
-     "prompt_number": 46
-    },
-    {
-     "cell_type": "code",
-     "collapsed": false,
-     "input": [
-      "pbar.animate(0)\n",
-      "for stidx in range(niter):\n",
-      "    we_nores.run_step(resample=False)\n",
-      "    pbar.animate(stidx + 1)"
-     ],
-     "language": "python",
-     "metadata": {},
-     "outputs": [
-      {
-       "output_type": "stream",
-       "stream": "stdout",
-       "text": [
-        "\r",
-        " [                       0%                       ]"
-       ]
-      },
-      {
-       "output_type": "stream",
-       "stream": "stdout",
-       "text": [
-        "\r",
-        " [                       0%                       ]  1 of 200 complete"
-       ]
-      },
-      {
-       "output_type": "stream",
-       "stream": "stdout",
-       "text": [
-        "\r",
-        " [                       1%                       ]  2 of 200 complete"
-       ]
-      },
-      {
-       "output_type": "stream",
-       "stream": "stdout",
-       "text": [
-        "\r",
-        " [=                      2%                       ]  3 of 200 complete"
-       ]
-      },
-      {
-       "output_type": "stream",
-       "stream": "stdout",
-       "text": [
-        "\r",
-        " [=                      2%                       ]  4 of 200 complete"
-       ]
-      },
-      {
-       "output_type": "stream",
-       "stream": "stdout",
-       "text": [
-        "\r",
-        " [=                      2%                       ]  5 of 200 complete"
-       ]
-      },
-      {
-       "output_type": "stream",
-       "stream": "stdout",
-       "text": [
-        "\r",
-        " [=                      3%                       ]  6 of 200 complete"
-       ]
-      },
-      {
-       "output_type": "stream",
-       "stream": "stdout",
-       "text": [
-        "\r",
-        " [==                     4%                       ]  7 of 200 complete"
-       ]
-      },
-      {
-       "output_type": "stream",
-       "stream": "stdout",
-       "text": [
-        "\r",
-        " [==                     4%                       ]  8 of 200 complete"
-       ]
-      },
-      {
-       "output_type": "stream",
-       "stream": "stdout",
-       "text": [
-        "\r",
-        " [==                     4%                       ]  9 of 200 complete"
-       ]
-      },
-      {
-       "output_type": "stream",
-       "stream": "stdout",
-       "text": [
-        "\r",
-        " [==                     5%                       ]  10 of 200 complete"
-       ]
-      },
-      {
-       "output_type": "stream",
-       "stream": "stdout",
-       "text": [
-        "\r",
-        " [===                    6%                       ]  11 of 200 complete"
-       ]
-      },
-      {
-       "output_type": "stream",
-       "stream": "stdout",
-       "text": [
-        "\r",
-        " [===                    6%                       ]  12 of 200 complete"
-       ]
-      },
-      {
-       "output_type": "stream",
-       "stream": "stdout",
-       "text": [
-        "\r",
-        " [===                    6%                       ]  13 of 200 complete"
-       ]
-      },
-      {
-       "output_type": "stream",
-       "stream": "stdout",
-       "text": [
-        "\r",
-        " [===                    7%                       ]  14 of 200 complete"
-       ]
-      },
-      {
-       "output_type": "stream",
-       "stream": "stdout",
-       "text": [
-        "\r",
-        " [====                   8%                       ]  15 of 200 complete"
-       ]
-      },
-      {
-       "output_type": "stream",
-       "stream": "stdout",
-       "text": [
-        "\r",
-        " [====                   8%                       ]  16 of 200 complete"
-       ]
-      },
-      {
-       "output_type": "stream",
-       "stream": "stdout",
-       "text": [
-        "\r",
-        " [====                   8%                       ]  17 of 200 complete"
-       ]
-      },
-      {
-       "output_type": "stream",
-       "stream": "stdout",
-       "text": [
-        "\r",
-        " [====                   9%                       ]  18 of 200 complete"
-       ]
-      },
-      {
-       "output_type": "stream",
-       "stream": "stdout",
-       "text": [
-        "\r",
-        " [=====                 10%                       ]  19 of 200 complete"
-       ]
-      },
-      {
-       "output_type": "stream",
-       "stream": "stdout",
-       "text": [
-        "\r",
-        " [=====                 10%                       ]  20 of 200 complete"
-       ]
-      },
-      {
-       "output_type": "stream",
-       "stream": "stdout",
-       "text": [
-        "\r",
-        " [=====                 10%                       ]  21 of 200 complete"
-       ]
-      },
-      {
-       "output_type": "stream",
-       "stream": "stdout",
-       "text": [
-        "\r",
-        " [=====                 11%                       ]  22 of 200 complete"
-       ]
-      },
-      {
-       "output_type": "stream",
-       "stream": "stdout",
-       "text": [
-        "\r",
-        " [======                12%                       ]  23 of 200 complete"
-       ]
-      },
-      {
-       "output_type": "stream",
-       "stream": "stdout",
-       "text": [
-        "\r",
-        " [======                12%                       ]  24 of 200 complete"
-       ]
-      },
-      {
-       "output_type": "stream",
-       "stream": "stdout",
-       "text": [
-        "\r",
-        " [======                12%                       ]  25 of 200 complete"
-       ]
-      },
-      {
-       "output_type": "stream",
-       "stream": "stdout",
-       "text": [
-        "\r",
-        " [======                13%                       ]  26 of 200 complete"
-       ]
-      },
-      {
-       "output_type": "stream",
-       "stream": "stdout",
-       "text": [
-        "\r",
-        " [=======               14%                       ]  27 of 200 complete"
-       ]
-      },
-      {
-       "output_type": "stream",
-       "stream": "stdout",
-       "text": [
-        "\r",
-        " [=======               14%                       ]  28 of 200 complete"
-       ]
-      },
-      {
-       "output_type": "stream",
-       "stream": "stdout",
-       "text": [
-        "\r",
-        " [=======               14%                       ]  29 of 200 complete"
-       ]
-      },
-      {
-       "output_type": "stream",
-       "stream": "stdout",
-       "text": [
-        "\r",
-        " [=======               15%                       ]  30 of 200 complete"
-       ]
-      },
-      {
-       "output_type": "stream",
-       "stream": "stdout",
-       "text": [
-        "\r",
-        " [========              16%                       ]  31 of 200 complete"
-       ]
-      },
-      {
-       "output_type": "stream",
-       "stream": "stdout",
-       "text": [
-        "\r",
-        " [========              16%                       ]  32 of 200 complete"
-       ]
-      },
-      {
-       "output_type": "stream",
-       "stream": "stdout",
-       "text": [
-        "\r",
-        " [========              16%                       ]  33 of 200 complete"
-       ]
-      },
-      {
-       "output_type": "stream",
-       "stream": "stdout",
-       "text": [
-        "\r",
-        " [========              17%                       ]  34 of 200 complete"
-       ]
-      },
-      {
-       "output_type": "stream",
-       "stream": "stdout",
-       "text": [
-        "\r",
-        " [=========             18%                       ]  35 of 200 complete"
-       ]
-      },
-      {
-       "output_type": "stream",
-       "stream": "stdout",
-       "text": [
-        "\r",
-        " [=========             18%                       ]  36 of 200 complete"
-       ]
-      },
-      {
-       "output_type": "stream",
-       "stream": "stdout",
-       "text": [
-        "\r",
-        " [=========             18%                       ]  37 of 200 complete"
-       ]
-      },
-      {
-       "output_type": "stream",
-       "stream": "stdout",
-       "text": [
-        "\r",
-        " [=========             19%                       ]  38 of 200 complete"
-       ]
-      },
-      {
-       "output_type": "stream",
-       "stream": "stdout",
-       "text": [
-        "\r",
-        " [==========            20%                       ]  39 of 200 complete"
-       ]
-      },
-      {
-       "output_type": "stream",
-       "stream": "stdout",
-       "text": [
-        "\r",
-        " [==========            20%                       ]  40 of 200 complete"
-       ]
-      },
-      {
-       "output_type": "stream",
-       "stream": "stdout",
-       "text": [
-        "\r",
-        " [==========            20%                       ]  41 of 200 complete"
-       ]
-      },
-      {
-       "output_type": "stream",
-       "stream": "stdout",
-       "text": [
-        "\r",
-        " [==========            21%                       ]  42 of 200 complete"
-       ]
-      },
-      {
-       "output_type": "stream",
-       "stream": "stdout",
-       "text": [
-        "\r",
-        " [===========           22%                       ]  43 of 200 complete"
-       ]
-      },
-      {
-       "output_type": "stream",
-       "stream": "stdout",
-       "text": [
-        "\r",
-        " [===========           22%                       ]  44 of 200 complete"
-       ]
-      },
-      {
-       "output_type": "stream",
-       "stream": "stdout",
-       "text": [
-        "\r",
-        " [===========           22%                       ]  45 of 200 complete"
-       ]
-      },
-      {
-       "output_type": "stream",
-       "stream": "stdout",
-       "text": [
-        "\r",
-        " [===========           23%                       ]  46 of 200 complete"
-       ]
-      },
-      {
-       "output_type": "stream",
-       "stream": "stdout",
-       "text": [
-        "\r",
-        " [============          24%                       ]  47 of 200 complete"
-       ]
-      },
-      {
-       "output_type": "stream",
-       "stream": "stdout",
-       "text": [
-        "\r",
-        " [============          24%                       ]  48 of 200 complete"
-       ]
-      },
-      {
-       "output_type": "stream",
-       "stream": "stdout",
-       "text": [
-        "\r",
-        " [============          24%                       ]  49 of 200 complete"
-       ]
-      },
-      {
-       "output_type": "stream",
-       "stream": "stdout",
-       "text": [
-        "\r",
-        " [============          25%                       ]  50 of 200 complete"
-       ]
-      },
-      {
-       "output_type": "stream",
-       "stream": "stdout",
-       "text": [
-        "\r",
-        " [============          26%                       ]  51 of 200 complete"
-       ]
-      },
-      {
-       "output_type": "stream",
-       "stream": "stdout",
-       "text": [
-        "\r",
-        " [============          26%                       ]  52 of 200 complete"
-       ]
-      },
-      {
-       "output_type": "stream",
-       "stream": "stdout",
-       "text": [
-        "\r",
-        " [============          26%                       ]  53 of 200 complete"
-       ]
-      },
-      {
-       "output_type": "stream",
-       "stream": "stdout",
-       "text": [
-        "\r",
-        " [=============         27%                       ]  54 of 200 complete"
-       ]
-      },
-      {
-       "output_type": "stream",
-       "stream": "stdout",
-       "text": [
-        "\r",
-        " [=============         28%                       ]  55 of 200 complete"
-       ]
-      },
-      {
-       "output_type": "stream",
-       "stream": "stdout",
-       "text": [
-        "\r",
-        " [=============         28%                       ]  56 of 200 complete"
-       ]
-      },
-      {
-       "output_type": "stream",
-       "stream": "stdout",
-       "text": [
-        "\r",
-        " [=============         28%                       ]  57 of 200 complete"
-       ]
-      },
-      {
-       "output_type": "stream",
-       "stream": "stdout",
-       "text": [
-        "\r",
-        " [==============        29%                       ]  58 of 200 complete"
-       ]
-      },
-      {
-       "output_type": "stream",
-       "stream": "stdout",
-       "text": [
-        "\r",
-        " [==============        30%                       ]  59 of 200 complete"
-       ]
-      },
-      {
-       "output_type": "stream",
-       "stream": "stdout",
-       "text": [
-        "\r",
-        " [==============        30%                       ]  60 of 200 complete"
-       ]
-      },
-      {
-       "output_type": "stream",
-       "stream": "stdout",
-       "text": [
-        "\r",
-        " [==============        30%                       ]  61 of 200 complete"
-       ]
-      },
-      {
-       "output_type": "stream",
-       "stream": "stdout",
-       "text": [
-        "\r",
-        " [===============       31%                       ]  62 of 200 complete"
-       ]
-      },
-      {
-       "output_type": "stream",
-       "stream": "stdout",
-       "text": [
-        "\r",
-        " [===============       32%                       ]  63 of 200 complete"
-       ]
-      },
-      {
-       "output_type": "stream",
-       "stream": "stdout",
-       "text": [
-        "\r",
-        " [===============       32%                       ]  64 of 200 complete"
-       ]
-      },
-      {
-       "output_type": "stream",
-       "stream": "stdout",
-       "text": [
-        "\r",
-        " [===============       32%                       ]  65 of 200 complete"
-       ]
-      },
-      {
-       "output_type": "stream",
-       "stream": "stdout",
-       "text": [
-        "\r",
-        " [================      33%                       ]  66 of 200 complete"
-       ]
-      },
-      {
-       "output_type": "stream",
-       "stream": "stdout",
-       "text": [
-        "\r",
-        " [================      34%                       ]  67 of 200 complete"
-       ]
-      },
-      {
-       "output_type": "stream",
-       "stream": "stdout",
-       "text": [
-        "\r",
-        " [================      34%                       ]  68 of 200 complete"
-       ]
-      },
-      {
-       "output_type": "stream",
-       "stream": "stdout",
-       "text": [
-        "\r",
-        " [================      34%                       ]  69 of 200 complete"
-       ]
-      },
-      {
-       "output_type": "stream",
-       "stream": "stdout",
-       "text": [
-        "\r",
-        " [=================     35%                       ]  70 of 200 complete"
-       ]
-      },
-      {
-       "output_type": "stream",
-       "stream": "stdout",
-       "text": [
-        "\r",
-        " [=================     36%                       ]  71 of 200 complete"
-       ]
-      },
-      {
-       "output_type": "stream",
-       "stream": "stdout",
-       "text": [
-        "\r",
-        " [=================     36%                       ]  72 of 200 complete"
-       ]
-      },
-      {
-       "output_type": "stream",
-       "stream": "stdout",
-       "text": [
-        "\r",
-        " [=================     36%                       ]  73 of 200 complete"
-       ]
-      },
-      {
-       "output_type": "stream",
-       "stream": "stdout",
-       "text": [
-        "\r",
-        " [==================    37%                       ]  74 of 200 complete"
-       ]
-      },
-      {
-       "output_type": "stream",
-       "stream": "stdout",
-       "text": [
-        "\r",
-        " [==================    38%                       ]  75 of 200 complete"
-       ]
-      },
-      {
-       "output_type": "stream",
-       "stream": "stdout",
-       "text": [
-        "\r",
-        " [==================    38%                       ]  76 of 200 complete"
-       ]
-      },
-      {
-       "output_type": "stream",
-       "stream": "stdout",
-       "text": [
-        "\r",
-        " [==================    38%                       ]  77 of 200 complete"
-       ]
-      },
-      {
-       "output_type": "stream",
-       "stream": "stdout",
-       "text": [
-        "\r",
-        " [===================   39%                       ]  78 of 200 complete"
-       ]
-      },
-      {
-       "output_type": "stream",
-       "stream": "stdout",
-       "text": [
-        "\r",
-        " [===================   40%                       ]  79 of 200 complete"
-       ]
-      },
-      {
-       "output_type": "stream",
-       "stream": "stdout",
-       "text": [
-        "\r",
-        " [===================   40%                       ]  80 of 200 complete"
-       ]
-      },
-      {
-       "output_type": "stream",
-       "stream": "stdout",
-       "text": [
-        "\r",
-        " [===================   40%                       ]  81 of 200 complete"
-       ]
-      },
-      {
-       "output_type": "stream",
-       "stream": "stdout",
-       "text": [
-        "\r",
-        " [====================  41%                       ]  82 of 200 complete"
-       ]
-      },
-      {
-       "output_type": "stream",
-       "stream": "stdout",
-       "text": [
-        "\r",
-        " [====================  42%                       ]  83 of 200 complete"
-       ]
-      },
-      {
-       "output_type": "stream",
-       "stream": "stdout",
-       "text": [
-        "\r",
-        " [====================  42%                       ]  84 of 200 complete"
-       ]
-      },
-      {
-       "output_type": "stream",
-       "stream": "stdout",
-       "text": [
-        "\r",
-        " [====================  42%                       ]  85 of 200 complete"
-       ]
-      },
-      {
-       "output_type": "stream",
-       "stream": "stdout",
-       "text": [
-        "\r",
-        " [===================== 43%                       ]  86 of 200 complete"
-       ]
-      },
-      {
-       "output_type": "stream",
-       "stream": "stdout",
-       "text": [
-        "\r",
-        " [===================== 44%                       ]  87 of 200 complete"
-       ]
-      },
-      {
-       "output_type": "stream",
-       "stream": "stdout",
-       "text": [
-        "\r",
-        " [===================== 44%                       ]  88 of 200 complete"
-       ]
-      },
-      {
-       "output_type": "stream",
-       "stream": "stdout",
-       "text": [
-        "\r",
-        " [===================== 44%                       ]  89 of 200 complete"
-       ]
-      },
-      {
-       "output_type": "stream",
-       "stream": "stdout",
-       "text": [
-        "\r",
-        " [======================45%                       ]  90 of 200 complete"
-       ]
-      },
-      {
-       "output_type": "stream",
-       "stream": "stdout",
-       "text": [
-        "\r",
-        " [======================46%                       ]  91 of 200 complete"
-       ]
-      },
-      {
-       "output_type": "stream",
-       "stream": "stdout",
-       "text": [
-        "\r",
-        " [======================46%                       ]  92 of 200 complete"
-       ]
-      },
-      {
-       "output_type": "stream",
-       "stream": "stdout",
-       "text": [
-        "\r",
-        " [======================46%                       ]  93 of 200 complete"
-       ]
-      },
-      {
-       "output_type": "stream",
-       "stream": "stdout",
-       "text": [
-        "\r",
-        " [======================47%                       ]  94 of 200 complete"
-       ]
-      },
-      {
-       "output_type": "stream",
-       "stream": "stdout",
-       "text": [
-        "\r",
-        " [======================48%                       ]  95 of 200 complete"
-       ]
-      },
-      {
-       "output_type": "stream",
-       "stream": "stdout",
-       "text": [
-        "\r",
-        " [======================48%                       ]  96 of 200 complete"
-       ]
-      },
-      {
-       "output_type": "stream",
-       "stream": "stdout",
-       "text": [
-        "\r",
-        " [======================48%                       ]  97 of 200 complete"
-       ]
-      },
-      {
-       "output_type": "stream",
-       "stream": "stdout",
-       "text": [
-        "\r",
-        " [======================49%                       ]  98 of 200 complete"
-       ]
-      },
-      {
-       "output_type": "stream",
-       "stream": "stdout",
-       "text": [
-        "\r",
-        " [======================50%                       ]  99 of 200 complete"
-       ]
-      },
-      {
-       "output_type": "stream",
-       "stream": "stdout",
-       "text": [
-        "\r",
-        " [======================50%                       ]  100 of 200 complete"
-       ]
-      },
-      {
-       "output_type": "stream",
-       "stream": "stdout",
-       "text": [
-        "\r",
-        " [======================50%                       ]  101 of 200 complete"
-       ]
-      },
-      {
-       "output_type": "stream",
-       "stream": "stdout",
-       "text": [
-        "\r",
-        " [======================51%                       ]  102 of 200 complete"
-       ]
-      },
-      {
-       "output_type": "stream",
-       "stream": "stdout",
-       "text": [
-        "\r",
-        " [======================52%                       ]  103 of 200 complete"
-       ]
-      },
-      {
-       "output_type": "stream",
-       "stream": "stdout",
-       "text": [
-        "\r",
-        " [======================52%                       ]  104 of 200 complete"
-       ]
-      },
-      {
-       "output_type": "stream",
-       "stream": "stdout",
-       "text": [
-        "\r",
-        " [======================52%                       ]  105 of 200 complete"
-       ]
-      },
-      {
-       "output_type": "stream",
-       "stream": "stdout",
-       "text": [
-        "\r",
-        " [======================53%                       ]  106 of 200 complete"
-       ]
-      },
-      {
-       "output_type": "stream",
-       "stream": "stdout",
-       "text": [
-        "\r",
-        " [======================54%=                      ]  107 of 200 complete"
-       ]
-      },
-      {
-       "output_type": "stream",
-       "stream": "stdout",
-       "text": [
-        "\r",
-        " [======================54%=                      ]  108 of 200 complete"
-       ]
-      },
-      {
-       "output_type": "stream",
-       "stream": "stdout",
-       "text": [
-        "\r",
-        " [======================55%=                      ]  109 of 200 complete"
-       ]
-      },
-      {
-       "output_type": "stream",
-       "stream": "stdout",
-       "text": [
-        "\r",
-        " [======================55%=                      ]  110 of 200 complete"
-       ]
-      },
-      {
-       "output_type": "stream",
-       "stream": "stdout",
-       "text": [
-        "\r",
-        " [======================56%==                     ]  111 of 200 complete"
-       ]
-      },
-      {
-       "output_type": "stream",
-       "stream": "stdout",
-       "text": [
-        "\r",
-        " [======================56%==                     ]  112 of 200 complete"
-       ]
-      },
-      {
-       "output_type": "stream",
-       "stream": "stdout",
-       "text": [
-        "\r",
-        " [======================56%==                     ]  113 of 200 complete"
-       ]
-      },
-      {
-       "output_type": "stream",
-       "stream": "stdout",
-       "text": [
-        "\r",
-        " [======================57%==                     ]  114 of 200 complete"
-       ]
-      },
-      {
-       "output_type": "stream",
-       "stream": "stdout",
-       "text": [
-        "\r",
-        " [======================57%==                     ]  115 of 200 complete"
-       ]
-      },
-      {
-       "output_type": "stream",
-       "stream": "stdout",
-       "text": [
-        "\r",
-        " [======================58%===                    ]  116 of 200 complete"
-       ]
-      },
-      {
-       "output_type": "stream",
-       "stream": "stdout",
-       "text": [
-        "\r",
-        " [======================58%===                    ]  117 of 200 complete"
-       ]
-      },
-      {
-       "output_type": "stream",
-       "stream": "stdout",
-       "text": [
-        "\r",
-        " [======================59%===                    ]  118 of 200 complete"
-       ]
-      },
-      {
-       "output_type": "stream",
-       "stream": "stdout",
-       "text": [
-        "\r",
-        " [======================60%====                   ]  119 of 200 complete"
-       ]
-      },
-      {
-       "output_type": "stream",
-       "stream": "stdout",
-       "text": [
-        "\r",
-        " [======================60%====                   ]  120 of 200 complete"
-       ]
-      },
-      {
-       "output_type": "stream",
-       "stream": "stdout",
-       "text": [
-        "\r",
-        " [======================60%====                   ]  121 of 200 complete"
-       ]
-      },
-      {
-       "output_type": "stream",
-       "stream": "stdout",
-       "text": [
-        "\r",
-        " [======================61%====                   ]  122 of 200 complete"
-       ]
-      },
-      {
-       "output_type": "stream",
-       "stream": "stdout",
-       "text": [
-        "\r",
-        " [======================62%=====                  ]  123 of 200 complete"
-       ]
-      },
-      {
-       "output_type": "stream",
-       "stream": "stdout",
-       "text": [
-        "\r",
-        " [======================62%=====                  ]  124 of 200 complete"
-       ]
-      },
-      {
-       "output_type": "stream",
-       "stream": "stdout",
-       "text": [
-        "\r",
-        " [======================62%=====                  ]  125 of 200 complete"
-       ]
-      },
-      {
-       "output_type": "stream",
-       "stream": "stdout",
-       "text": [
-        "\r",
-        " [======================63%=====                  ]  126 of 200 complete"
-       ]
-      },
-      {
-       "output_type": "stream",
-       "stream": "stdout",
-       "text": [
-        "\r",
-        " [======================64%======                 ]  127 of 200 complete"
-       ]
-      },
-      {
-       "output_type": "stream",
-       "stream": "stdout",
-       "text": [
-        "\r",
-        " [======================64%======                 ]  128 of 200 complete"
-       ]
-      },
-      {
-       "output_type": "stream",
-       "stream": "stdout",
-       "text": [
-        "\r",
-        " [======================64%======                 ]  129 of 200 complete"
-       ]
-      },
-      {
-       "output_type": "stream",
-       "stream": "stdout",
-       "text": [
-        "\r",
-        " [======================65%======                 ]  130 of 200 complete"
-       ]
-      },
-      {
-       "output_type": "stream",
-       "stream": "stdout",
-       "text": [
-        "\r",
-        " [======================66%=======                ]  131 of 200 complete"
-       ]
-      },
-      {
-       "output_type": "stream",
-       "stream": "stdout",
-       "text": [
-        "\r",
-        " [======================66%=======                ]  132 of 200 complete"
-       ]
-      },
-      {
-       "output_type": "stream",
-       "stream": "stdout",
-       "text": [
-        "\r",
-        " [======================66%=======                ]  133 of 200 complete"
-       ]
-      },
-      {
-       "output_type": "stream",
-       "stream": "stdout",
-       "text": [
-        "\r",
-        " [======================67%=======                ]  134 of 200 complete"
-       ]
-      },
-      {
-       "output_type": "stream",
-       "stream": "stdout",
-       "text": [
-        "\r",
-        " [======================68%========               ]  135 of 200 complete"
-       ]
-      },
-      {
-       "output_type": "stream",
-       "stream": "stdout",
-       "text": [
-        "\r",
-        " [======================68%========               ]  136 of 200 complete"
-       ]
-      },
-      {
-       "output_type": "stream",
-       "stream": "stdout",
-       "text": [
-        "\r",
-        " [======================68%========               ]  137 of 200 complete"
-       ]
-      },
-      {
-       "output_type": "stream",
-       "stream": "stdout",
-       "text": [
-        "\r",
-        " [======================69%========               ]  138 of 200 complete"
-       ]
-      },
-      {
-       "output_type": "stream",
-       "stream": "stdout",
-       "text": [
-        "\r",
-        " [======================70%=========              ]  139 of 200 complete"
-       ]
-      },
-      {
-       "output_type": "stream",
-       "stream": "stdout",
-       "text": [
-        "\r",
-        " [======================70%=========              ]  140 of 200 complete"
-       ]
-      },
-      {
-       "output_type": "stream",
-       "stream": "stdout",
-       "text": [
-        "\r",
-        " [======================70%=========              ]  141 of 200 complete"
-       ]
-      },
-      {
-       "output_type": "stream",
-       "stream": "stdout",
-       "text": [
-        "\r",
-        " [======================71%=========              ]  142 of 200 complete"
-       ]
-      },
-      {
-       "output_type": "stream",
-       "stream": "stdout",
-       "text": [
-        "\r",
-        " [======================72%==========             ]  143 of 200 complete"
-       ]
-      },
-      {
-       "output_type": "stream",
-       "stream": "stdout",
-       "text": [
-        "\r",
-        " [======================72%==========             ]  144 of 200 complete"
-       ]
-      },
-      {
-       "output_type": "stream",
-       "stream": "stdout",
-       "text": [
-        "\r",
-        " [======================72%==========             ]  145 of 200 complete"
-       ]
-      },
-      {
-       "output_type": "stream",
-       "stream": "stdout",
-       "text": [
-        "\r",
-        " [======================73%==========             ]  146 of 200 complete"
-       ]
-      },
-      {
-       "output_type": "stream",
-       "stream": "stdout",
-       "text": [
-        "\r",
-        " [======================74%===========            ]  147 of 200 complete"
-       ]
-      },
-      {
-       "output_type": "stream",
-       "stream": "stdout",
-       "text": [
-        "\r",
-        " [======================74%===========            ]  148 of 200 complete"
-       ]
-      },
-      {
-       "output_type": "stream",
-       "stream": "stdout",
-       "text": [
-        "\r",
-        " [======================74%===========            ]  149 of 200 complete"
-       ]
-      },
-      {
-       "output_type": "stream",
-       "stream": "stdout",
-       "text": [
-        "\r",
-        " [======================75%===========            ]  150 of 200 complete"
-       ]
-      },
-      {
-       "output_type": "stream",
-       "stream": "stdout",
-       "text": [
-        "\r",
-        " [======================76%===========            ]  151 of 200 complete"
-       ]
-      },
-      {
-       "output_type": "stream",
-       "stream": "stdout",
-       "text": [
-        "\r",
-        " [======================76%===========            ]  152 of 200 complete"
-       ]
-      },
-      {
-       "output_type": "stream",
-       "stream": "stdout",
-       "text": [
-        "\r",
-        " [======================76%===========            ]  153 of 200 complete"
-       ]
-      },
-      {
-       "output_type": "stream",
-       "stream": "stdout",
-       "text": [
-        "\r",
-        " [======================77%============           ]  154 of 200 complete"
-       ]
-      },
-      {
-       "output_type": "stream",
-       "stream": "stdout",
-       "text": [
-        "\r",
-        " [======================78%============           ]  155 of 200 complete"
-       ]
-      },
-      {
-       "output_type": "stream",
-       "stream": "stdout",
-       "text": [
-        "\r",
-        " [======================78%============           ]  156 of 200 complete"
-       ]
-      },
-      {
-       "output_type": "stream",
-       "stream": "stdout",
-       "text": [
-        "\r",
-        " [======================78%============           ]  157 of 200 complete"
-       ]
-      },
-      {
-       "output_type": "stream",
-       "stream": "stdout",
-       "text": [
-        "\r",
-        " [======================79%=============          ]  158 of 200 complete"
-       ]
-      },
-      {
-       "output_type": "stream",
-       "stream": "stdout",
-       "text": [
-        "\r",
-        " [======================80%=============          ]  159 of 200 complete"
-       ]
-      },
-      {
-       "output_type": "stream",
-       "stream": "stdout",
-       "text": [
-        "\r",
-        " [======================80%=============          ]  160 of 200 complete"
-       ]
-      },
-      {
-       "output_type": "stream",
-       "stream": "stdout",
-       "text": [
-        "\r",
-        " [======================80%=============          ]  161 of 200 complete"
-       ]
-      },
-      {
-       "output_type": "stream",
-       "stream": "stdout",
-       "text": [
-        "\r",
-        " [======================81%==============         ]  162 of 200 complete"
-       ]
-      },
-      {
-       "output_type": "stream",
-       "stream": "stdout",
-       "text": [
-        "\r",
-        " [======================82%==============         ]  163 of 200 complete"
-       ]
-      },
-      {
-       "output_type": "stream",
-       "stream": "stdout",
-       "text": [
-        "\r",
-        " [======================82%==============         ]  164 of 200 complete"
-       ]
-      },
-      {
-       "output_type": "stream",
-       "stream": "stdout",
-       "text": [
-        "\r",
-        " [======================82%==============         ]  165 of 200 complete"
-       ]
-      },
-      {
-       "output_type": "stream",
-       "stream": "stdout",
-       "text": [
-        "\r",
-        " [======================83%===============        ]  166 of 200 complete"
-       ]
-      },
-      {
-       "output_type": "stream",
-       "stream": "stdout",
-       "text": [
-        "\r",
-        " [======================84%===============        ]  167 of 200 complete"
-       ]
-      },
-      {
-       "output_type": "stream",
-       "stream": "stdout",
-       "text": [
-        "\r",
-        " [======================84%===============        ]  168 of 200 complete"
-       ]
-      },
-      {
-       "output_type": "stream",
-       "stream": "stdout",
-       "text": [
-        "\r",
-        " [======================84%===============        ]  169 of 200 complete"
-       ]
-      },
-      {
-       "output_type": "stream",
-       "stream": "stdout",
-       "text": [
-        "\r",
-        " [======================85%================       ]  170 of 200 complete"
-       ]
-      },
-      {
-       "output_type": "stream",
-       "stream": "stdout",
-       "text": [
-        "\r",
-        " [======================86%================       ]  171 of 200 complete"
-       ]
-      },
-      {
-       "output_type": "stream",
-       "stream": "stdout",
-       "text": [
-        "\r",
-        " [======================86%================       ]  172 of 200 complete"
-       ]
-      },
-      {
-       "output_type": "stream",
-       "stream": "stdout",
-       "text": [
-        "\r",
-        " [======================86%================       ]  173 of 200 complete"
-       ]
-      },
-      {
-       "output_type": "stream",
-       "stream": "stdout",
-       "text": [
-        "\r",
-        " [======================87%=================      ]  174 of 200 complete"
-       ]
-      },
-      {
-       "output_type": "stream",
-       "stream": "stdout",
-       "text": [
-        "\r",
-        " [======================88%=================      ]  175 of 200 complete"
-       ]
-      },
-      {
-       "output_type": "stream",
-       "stream": "stdout",
-       "text": [
-        "\r",
-        " [======================88%=================      ]  176 of 200 complete"
-       ]
-      },
-      {
-       "output_type": "stream",
-       "stream": "stdout",
-       "text": [
-        "\r",
-        " [======================88%=================      ]  177 of 200 complete"
-       ]
-      },
-      {
-       "output_type": "stream",
-       "stream": "stdout",
-       "text": [
-        "\r",
-        " [======================89%==================     ]  178 of 200 complete"
-       ]
-      },
-      {
-       "output_type": "stream",
-       "stream": "stdout",
-       "text": [
-        "\r",
-        " [======================90%==================     ]  179 of 200 complete"
-       ]
-      },
-      {
-       "output_type": "stream",
-       "stream": "stdout",
-       "text": [
-        "\r",
-        " [======================90%==================     ]  180 of 200 complete"
-       ]
-      },
-      {
-       "output_type": "stream",
-       "stream": "stdout",
-       "text": [
-        "\r",
-        " [======================90%==================     ]  181 of 200 complete"
-       ]
-      },
-      {
-       "output_type": "stream",
-       "stream": "stdout",
-       "text": [
-        "\r",
-        " [======================91%===================    ]  182 of 200 complete"
-       ]
-      },
-      {
-       "output_type": "stream",
-       "stream": "stdout",
-       "text": [
-        "\r",
-        " [======================92%===================    ]  183 of 200 complete"
-       ]
-      },
-      {
-       "output_type": "stream",
-       "stream": "stdout",
-       "text": [
-        "\r",
-        " [======================92%===================    ]  184 of 200 complete"
-       ]
-      },
-      {
-       "output_type": "stream",
-       "stream": "stdout",
-       "text": [
-        "\r",
-        " [======================92%===================    ]  185 of 200 complete"
-       ]
-      },
-      {
-       "output_type": "stream",
-       "stream": "stdout",
-       "text": [
-        "\r",
-        " [======================93%====================   ]  186 of 200 complete"
-       ]
-      },
-      {
-       "output_type": "stream",
-       "stream": "stdout",
-       "text": [
-        "\r",
-        " [======================94%====================   ]  187 of 200 complete"
-       ]
-      },
-      {
-       "output_type": "stream",
-       "stream": "stdout",
-       "text": [
-        "\r",
-        " [======================94%====================   ]  188 of 200 complete"
-       ]
-      },
-      {
-       "output_type": "stream",
-       "stream": "stdout",
-       "text": [
-        "\r",
-        " [======================94%====================   ]  189 of 200 complete"
-       ]
-      },
-      {
-       "output_type": "stream",
-       "stream": "stdout",
-       "text": [
-        "\r",
-        " [======================95%=====================  ]  190 of 200 complete"
-       ]
-      },
-      {
-       "output_type": "stream",
-       "stream": "stdout",
-       "text": [
-        "\r",
-        " [======================96%=====================  ]  191 of 200 complete"
-       ]
-      },
-      {
-       "output_type": "stream",
-       "stream": "stdout",
-       "text": [
-        "\r",
-        " [======================96%=====================  ]  192 of 200 complete"
-       ]
-      },
-      {
-       "output_type": "stream",
-       "stream": "stdout",
-       "text": [
-        "\r",
-        " [======================96%=====================  ]  193 of 200 complete"
-       ]
-      },
-      {
-       "output_type": "stream",
-       "stream": "stdout",
-       "text": [
-        "\r",
-        " [======================97%====================== ]  194 of 200 complete"
-       ]
-      },
-      {
-       "output_type": "stream",
-       "stream": "stdout",
-       "text": [
-        "\r",
-        " [======================98%====================== ]  195 of 200 complete"
-       ]
-      },
-      {
-       "output_type": "stream",
-       "stream": "stdout",
-       "text": [
-        "\r",
-        " [======================98%====================== ]  196 of 200 complete"
-       ]
-      },
-      {
-       "output_type": "stream",
-       "stream": "stdout",
-       "text": [
-        "\r",
-        " [======================98%====================== ]  197 of 200 complete"
-       ]
-      },
-      {
-       "output_type": "stream",
-       "stream": "stdout",
-       "text": [
-        "\r",
-        " [======================99%=======================]  198 of 200 complete"
-       ]
-      },
-      {
-       "output_type": "stream",
-       "stream": "stdout",
-       "text": [
-        "\r",
-        " [=====================100%=======================]  199 of 200 complete"
-       ]
-      },
-      {
-       "output_type": "stream",
-       "stream": "stdout",
-       "text": [
-        "\r",
-        " [=====================100%=======================]  200 of 200 complete"
-       ]
-      }
-     ],
-     "prompt_number": 34
-    },
-    {
-     "cell_type": "markdown",
-     "metadata": {},
-     "source": [
-      "As before, make sure the phases are suffiently randomized:"
-     ]
-    },
-    {
-     "cell_type": "code",
-     "collapsed": false,
-     "input": [
-      "plot_trjs = list(we_nores)\n",
-      "plot_trjs = plot_trjs[::8]\n",
-      "fig = figure()\n",
-      "ax = fig.gca()\n",
-      "for trj in plot_trjs:\n",
-      "    trj_times = np.array(trj.hist_times)\n",
-      "    trj_states = np.array(trj.hist_states)\n",
-      "    prettyplotlib.plot(trj_times, trj_states[:,0], axes=ax)"
-     ],
-     "language": "python",
-     "metadata": {},
-     "outputs": [],
-     "prompt_number": 40
-    },
-    {
-     "cell_type": "code",
-     "collapsed": false,
-     "input": [
-      "plot(trj_times, trj_states[:,0])"
-     ],
-     "language": "python",
-     "metadata": {},
-     "outputs": [
-      {
-       "metadata": {},
-       "output_type": "pyout",
-       "prompt_number": 42,
-       "text": [
-        "[<matplotlib.lines.Line2D at 0x7effd0eb16d0>]"
-       ]
-      }
-     ],
-     "prompt_number": 42
-    },
-    {
-     "cell_type": "heading",
-     "level": 4,
-     "metadata": {},
-     "source": [
-      "Now with ensembles of ensembles"
-     ]
-    },
-    {
-     "cell_type": "code",
-     "collapsed": false,
-     "input": [
-      "step_time = 2.0\n",
-      "run_time = 50.0\n",
-      "niter = int(run_time / step_time)\n",
-      "nens = 20\n",
-      "wes_res = []\n",
-      "wes_nores = []\n",
-      "for eidx in range(nens):\n",
-      "    wes_res.append(we.Ensemble(step_time, paving, (2, 3), init_trjs))\n",
-      "    wes_nores.append(we.Ensemble(step_time, paving, (2, 3), init_trjs))"
-     ],
-     "language": "python",
-     "metadata": {},
-     "outputs": [],
-     "prompt_number": 34
-    },
-    {
-     "cell_type": "code",
-     "collapsed": false,
-     "input": [
-      "prog_ctr = 0\n",
-      "pbar = ProgressBar(nens * niter * 2)"
-=======
-      "trj.run_dynamics(50, 1e5)"
->>>>>>> b546b851
-     ],
-     "language": "python",
-     "metadata": {},
-     "outputs": [],
-<<<<<<< HEAD
-     "prompt_number": 35
-=======
-     "prompt_number": 21
->>>>>>> b546b851
-    },
-    {
-     "cell_type": "code",
-     "collapsed": false,
-     "input": [
-<<<<<<< HEAD
-      "pbar.animate(0)\n",
-      "for ens in wes_res:\n",
-      "    for stidx in range(niter):\n",
-      "        ens.run_step(resample=True)\n",
-      "        prog_ctr += 1\n",
-      "        pbar.animate(prog_ctr)\n",
-      "for ens in wes_nores:\n",
-      "    for stidx in range(niter):\n",
-      "        ens.run_step(resample=False)\n",
-      "        prog_ctr += 1\n",
-      "        pbar.animate(prog_ctr)"
-=======
-      "trj.rxn_counter"
->>>>>>> b546b851
-     ],
-     "language": "python",
-     "metadata": {},
-     "outputs": [
-<<<<<<< HEAD
-      {
-       "output_type": "stream",
-       "stream": "stdout",
-       "text": [
-        "\r",
-        " [                       0%                       ]"
-       ]
-      },
-=======
->>>>>>> b546b851
-      {
-       "output_type": "stream",
-       "stream": "stdout",
-       "text": [
-        "\r",
-        " [                       0%                       ]  1 of 1000 complete"
-       ]
-      },
-      {
-       "output_type": "stream",
-       "stream": "stdout",
-       "text": [
-        "\r",
-        " [                       0%                       ]  2 of 1000 complete"
-       ]
-      },
-      {
-       "output_type": "stream",
-       "stream": "stdout",
-       "text": [
-        "\r",
-        " [                       0%                       ]  3 of 1000 complete"
-       ]
-      },
-      {
-       "output_type": "stream",
-       "stream": "stdout",
-       "text": [
-        "\r",
-        " [                       0%                       ]  4 of 1000 complete"
-       ]
-      },
-      {
-       "output_type": "stream",
-       "stream": "stdout",
-       "text": [
-        "\r",
-        " [                       0%                       ]  5 of 1000 complete"
-       ]
-      },
-      {
-       "output_type": "stream",
-       "stream": "stdout",
-       "text": [
-        "\r",
-        " [                       1%                       ]  6 of 1000 complete"
-       ]
-      },
-      {
-       "output_type": "stream",
-       "stream": "stdout",
-       "text": [
-        "\r",
-        " [                       1%                       ]  7 of 1000 complete"
-       ]
-      },
-      {
-       "output_type": "stream",
-       "stream": "stdout",
-       "text": [
-        "\r",
-        " [                       1%                       ]  8 of 1000 complete"
-       ]
-      },
-      {
-       "output_type": "stream",
-       "stream": "stdout",
-       "text": [
-        "\r",
-        " [                       1%                       ]  9 of 1000 complete"
-       ]
-      },
-      {
-       "output_type": "stream",
-       "stream": "stdout",
-       "text": [
-        "\r",
-        " [                       1%                       ]  10 of 1000 complete"
-       ]
-      },
-      {
-       "output_type": "stream",
-       "stream": "stdout",
-       "text": [
-        "\r",
-        " [                       1%                       ]  11 of 1000 complete"
-       ]
-      },
-      {
-       "output_type": "stream",
-       "stream": "stdout",
-       "text": [
-        "\r",
-        " [                       1%                       ]  12 of 1000 complete"
-       ]
-      },
-      {
-       "output_type": "stream",
-       "stream": "stdout",
-       "text": [
-        "\r",
-        " [                       1%                       ]  13 of 1000 complete"
-       ]
-      },
-      {
-       "output_type": "stream",
-       "stream": "stdout",
-       "text": [
-        "\r",
-        " [                       1%                       ]  14 of 1000 complete"
-       ]
-      },
-      {
-       "output_type": "stream",
-       "stream": "stdout",
-       "text": [
-        "\r",
-        " [=                      2%                       ]  15 of 1000 complete"
-       ]
-      },
-      {
-       "output_type": "stream",
-       "stream": "stdout",
-       "text": [
-        "\r",
-        " [=                      2%                       ]  16 of 1000 complete"
-       ]
-      },
-      {
-       "output_type": "stream",
-       "stream": "stdout",
-       "text": [
-        "\r",
-        " [=                      2%                       ]  17 of 1000 complete"
-       ]
-      },
-      {
-       "output_type": "stream",
-       "stream": "stdout",
-       "text": [
-        "\r",
-        " [=                      2%                       ]  18 of 1000 complete"
-       ]
-      },
-      {
-       "output_type": "stream",
-       "stream": "stdout",
-       "text": [
-        "\r",
-        " [=                      2%                       ]  19 of 1000 complete"
-       ]
-      },
-      {
-       "output_type": "stream",
-       "stream": "stdout",
-       "text": [
-        "\r",
-        " [=                      2%                       ]  20 of 1000 complete"
-       ]
-      },
-      {
-       "output_type": "stream",
-       "stream": "stdout",
-       "text": [
-        "\r",
-        " [=                      2%                       ]  21 of 1000 complete"
-       ]
-      },
-      {
-       "output_type": "stream",
-       "stream": "stdout",
-       "text": [
-        "\r",
-        " [=                      2%                       ]  22 of 1000 complete"
-       ]
-      },
-      {
-       "output_type": "stream",
-       "stream": "stdout",
-       "text": [
-        "\r",
-        " [=                      2%                       ]  23 of 1000 complete"
-       ]
-      },
-      {
-       "output_type": "stream",
-       "stream": "stdout",
-       "text": [
-        "\r",
-        " [=                      2%                       ]  24 of 1000 complete"
-       ]
-      },
-      {
-       "output_type": "stream",
-       "stream": "stdout",
-       "text": [
-        "\r",
-        " [=                      2%                       ]  25 of 1000 complete"
-       ]
-      },
-      {
-       "output_type": "stream",
-       "stream": "stdout",
-       "text": [
-        "\r",
-        " [=                      3%                       ]  26 of 1000 complete"
-       ]
-      },
-      {
-       "output_type": "stream",
-       "stream": "stdout",
-       "text": [
-        "\r",
-        " [=                      3%                       ]  27 of 1000 complete"
-       ]
-      },
-      {
-       "output_type": "stream",
-       "stream": "stdout",
-       "text": [
-        "\r",
-        " [=                      3%                       ]  28 of 1000 complete"
-       ]
-      },
-      {
-       "output_type": "stream",
-       "stream": "stdout",
-       "text": [
-        "\r",
-        " [=                      3%                       ]  29 of 1000 complete"
-       ]
-      },
-      {
-       "output_type": "stream",
-       "stream": "stdout",
-       "text": [
-        "\r",
-        " [=                      3%                       ]  30 of 1000 complete"
-       ]
-      },
-      {
-       "output_type": "stream",
-       "stream": "stdout",
-       "text": [
-        "\r",
-        " [=                      3%                       ]  31 of 1000 complete"
-       ]
-      },
-      {
-       "output_type": "stream",
-       "stream": "stdout",
-       "text": [
-        "\r",
-        " [=                      3%                       ]  32 of 1000 complete"
-       ]
-      },
-      {
-       "output_type": "stream",
-       "stream": "stdout",
-       "text": [
-        "\r",
-        " [=                      3%                       ]  33 of 1000 complete"
-       ]
-      },
-      {
-       "output_type": "stream",
-       "stream": "stdout",
-       "text": [
-        "\r",
-        " [=                      3%                       ]  34 of 1000 complete"
-       ]
-      },
-      {
-       "output_type": "stream",
-       "stream": "stdout",
-       "text": [
-        "\r",
-        " [==                     4%                       ]  35 of 1000 complete"
-       ]
-      },
-      {
-       "output_type": "stream",
-       "stream": "stdout",
-       "text": [
-        "\r",
-        " [==                     4%                       ]  36 of 1000 complete"
-       ]
-      },
-      {
-       "output_type": "stream",
-       "stream": "stdout",
-       "text": [
-        "\r",
-        " [==                     4%                       ]  37 of 1000 complete"
-       ]
-      },
-      {
-       "output_type": "stream",
-       "stream": "stdout",
-       "text": [
-        "\r",
-        " [==                     4%                       ]  38 of 1000 complete"
-       ]
-      },
-      {
-       "output_type": "stream",
-       "stream": "stdout",
-       "text": [
-        "\r",
-        " [==                     4%                       ]  39 of 1000 complete"
-       ]
-      },
-      {
-       "output_type": "stream",
-       "stream": "stdout",
-       "text": [
-        "\r",
-        " [==                     4%                       ]  40 of 1000 complete"
-       ]
-      },
-      {
-       "output_type": "stream",
-       "stream": "stdout",
-       "text": [
-        "\r",
-        " [==                     4%                       ]  41 of 1000 complete"
-       ]
-      },
-      {
-       "output_type": "stream",
-       "stream": "stdout",
-       "text": [
-        "\r",
-        " [==                     4%                       ]  42 of 1000 complete"
-       ]
-      },
-      {
-       "output_type": "stream",
-       "stream": "stdout",
-       "text": [
-        "\r",
-        " [==                     4%                       ]  43 of 1000 complete"
-       ]
-      },
-      {
-       "output_type": "stream",
-       "stream": "stdout",
-       "text": [
-        "\r",
-        " [==                     4%                       ]  44 of 1000 complete"
-       ]
-      },
-      {
-       "output_type": "stream",
-       "stream": "stdout",
-       "text": [
-        "\r",
-        " [==                     4%                       ]  45 of 1000 complete"
-       ]
-      },
-      {
-       "output_type": "stream",
-       "stream": "stdout",
-       "text": [
-        "\r",
-        " [==                     5%                       ]  46 of 1000 complete"
-       ]
-      },
-      {
-       "output_type": "stream",
-       "stream": "stdout",
-       "text": [
-        "\r",
-        " [==                     5%                       ]  47 of 1000 complete"
-       ]
-      },
-      {
-       "output_type": "stream",
-       "stream": "stdout",
-       "text": [
-        "\r",
-        " [==                     5%                       ]  48 of 1000 complete"
-       ]
-      },
-      {
-       "output_type": "stream",
-       "stream": "stdout",
-       "text": [
-        "\r",
-        " [==                     5%                       ]  49 of 1000 complete"
-       ]
-      },
-      {
-       "output_type": "stream",
-       "stream": "stdout",
-       "text": [
-        "\r",
-        " [==                     5%                       ]  50 of 1000 complete"
-       ]
-      },
-      {
-       "output_type": "stream",
-       "stream": "stdout",
-       "text": [
-        "\r",
-        " [==                     5%                       ]  51 of 1000 complete"
-       ]
-      },
-      {
-       "output_type": "stream",
-       "stream": "stdout",
-       "text": [
-        "\r",
-        " [==                     5%                       ]  52 of 1000 complete"
-       ]
-      },
-      {
-       "output_type": "stream",
-       "stream": "stdout",
-       "text": [
-        "\r",
-        " [==                     5%                       ]  53 of 1000 complete"
-       ]
-      },
-      {
-       "output_type": "stream",
-       "stream": "stdout",
-       "text": [
-        "\r",
-        " [==                     5%                       ]  54 of 1000 complete"
-       ]
-      },
-      {
-       "output_type": "stream",
-       "stream": "stdout",
-       "text": [
-        "\r",
-        " [===                    6%                       ]  55 of 1000 complete"
-       ]
-      },
-      {
-       "output_type": "stream",
-       "stream": "stdout",
-       "text": [
-        "\r",
-        " [===                    6%                       ]  56 of 1000 complete"
-       ]
-      },
-      {
-       "output_type": "stream",
-       "stream": "stdout",
-       "text": [
-        "\r",
-        " [===                    6%                       ]  57 of 1000 complete"
-       ]
-      },
-      {
-       "output_type": "stream",
-       "stream": "stdout",
-       "text": [
-        "\r",
-        " [===                    6%                       ]  58 of 1000 complete"
-       ]
-      },
-      {
-       "output_type": "stream",
-       "stream": "stdout",
-       "text": [
-        "\r",
-        " [===                    6%                       ]  59 of 1000 complete"
-       ]
-      },
-      {
-       "output_type": "stream",
-       "stream": "stdout",
-       "text": [
-        "\r",
-        " [===                    6%                       ]  60 of 1000 complete"
-       ]
-      },
-      {
-       "output_type": "stream",
-       "stream": "stdout",
-       "text": [
-        "\r",
-        " [===                    6%                       ]  61 of 1000 complete"
-       ]
-      },
-      {
-       "output_type": "stream",
-       "stream": "stdout",
-       "text": [
-        "\r",
-        " [===                    6%                       ]  62 of 1000 complete"
-       ]
-      },
-      {
-       "output_type": "stream",
-       "stream": "stdout",
-       "text": [
-        "\r",
-        " [===                    6%                       ]  63 of 1000 complete"
-       ]
-      },
-      {
-       "output_type": "stream",
-       "stream": "stdout",
-       "text": [
-        "\r",
-        " [===                    6%                       ]  64 of 1000 complete"
-       ]
-      },
-      {
-       "output_type": "stream",
-       "stream": "stdout",
-       "text": [
-        "\r",
-        " [===                    6%                       ]  65 of 1000 complete"
-       ]
-      },
-      {
-       "output_type": "stream",
-       "stream": "stdout",
-       "text": [
-        "\r",
-        " [===                    7%                       ]  66 of 1000 complete"
-       ]
-      },
-      {
-       "output_type": "stream",
-       "stream": "stdout",
-       "text": [
-        "\r",
-        " [===                    7%                       ]  67 of 1000 complete"
-       ]
-      },
-      {
-       "output_type": "stream",
-       "stream": "stdout",
-       "text": [
-        "\r",
-        " [===                    7%                       ]  68 of 1000 complete"
-       ]
-      },
-      {
-       "output_type": "stream",
-       "stream": "stdout",
-       "text": [
-        "\r",
-        " [===                    7%                       ]  69 of 1000 complete"
-       ]
-      },
-      {
-       "output_type": "stream",
-       "stream": "stdout",
-       "text": [
-        "\r",
-        " [===                    7%                       ]  70 of 1000 complete"
-       ]
-      },
-      {
-       "output_type": "stream",
-       "stream": "stdout",
-       "text": [
-        "\r",
-        " [===                    7%                       ]  71 of 1000 complete"
-       ]
-      },
-      {
-       "output_type": "stream",
-       "stream": "stdout",
-       "text": [
-        "\r",
-        " [===                    7%                       ]  72 of 1000 complete"
-       ]
-      },
-      {
-       "output_type": "stream",
-       "stream": "stdout",
-       "text": [
-        "\r",
-        " [===                    7%                       ]  73 of 1000 complete"
-       ]
-      },
-      {
-       "output_type": "stream",
-       "stream": "stdout",
-       "text": [
-        "\r",
-        " [===                    7%                       ]  74 of 1000 complete"
-       ]
-      },
-      {
-       "output_type": "stream",
-       "stream": "stdout",
-       "text": [
-        "\r",
-        " [====                   8%                       ]  75 of 1000 complete"
-       ]
-      },
-      {
-       "output_type": "stream",
-       "stream": "stdout",
-       "text": [
-        "\r",
-        " [====                   8%                       ]  76 of 1000 complete"
-       ]
-      },
-      {
-       "output_type": "stream",
-       "stream": "stdout",
-       "text": [
-        "\r",
-        " [====                   8%                       ]  77 of 1000 complete"
-       ]
-      },
-      {
-       "output_type": "stream",
-       "stream": "stdout",
-       "text": [
-        "\r",
-        " [====                   8%                       ]  78 of 1000 complete"
-       ]
-      },
-      {
-       "output_type": "stream",
-       "stream": "stdout",
-       "text": [
-        "\r",
-        " [====                   8%                       ]  79 of 1000 complete"
-       ]
-      },
-      {
-       "output_type": "stream",
-       "stream": "stdout",
-       "text": [
-        "\r",
-        " [====                   8%                       ]  80 of 1000 complete"
-       ]
-      },
-      {
-       "output_type": "stream",
-       "stream": "stdout",
-       "text": [
-        "\r",
-        " [====                   8%                       ]  81 of 1000 complete"
-       ]
-      },
-      {
-       "output_type": "stream",
-       "stream": "stdout",
-       "text": [
-        "\r",
-        " [====                   8%                       ]  82 of 1000 complete"
-       ]
-      },
-      {
-       "output_type": "stream",
-       "stream": "stdout",
-       "text": [
-        "\r",
-        " [====                   8%                       ]  83 of 1000 complete"
-       ]
-      },
-      {
-       "output_type": "stream",
-       "stream": "stdout",
-       "text": [
-        "\r",
-        " [====                   8%                       ]  84 of 1000 complete"
-       ]
-      },
-      {
-       "output_type": "stream",
-       "stream": "stdout",
-       "text": [
-        "\r",
-        " [====                   8%                       ]  85 of 1000 complete"
-       ]
-      },
-      {
-       "output_type": "stream",
-       "stream": "stdout",
-       "text": [
-        "\r",
-        " [====                   9%                       ]  86 of 1000 complete"
-       ]
-      },
-      {
-       "output_type": "stream",
-       "stream": "stdout",
-       "text": [
-        "\r",
-        " [====                   9%                       ]  87 of 1000 complete"
-       ]
-      },
-      {
-       "output_type": "stream",
-       "stream": "stdout",
-       "text": [
-        "\r",
-        " [====                   9%                       ]  88 of 1000 complete"
-       ]
-      },
-      {
-       "output_type": "stream",
-       "stream": "stdout",
-       "text": [
-        "\r",
-        " [====                   9%                       ]  89 of 1000 complete"
-       ]
-      },
-      {
-       "output_type": "stream",
-       "stream": "stdout",
-       "text": [
-        "\r",
-        " [====                   9%                       ]  90 of 1000 complete"
-       ]
-      },
-      {
-       "output_type": "stream",
-       "stream": "stdout",
-       "text": [
-        "\r",
-        " [====                   9%                       ]  91 of 1000 complete"
-       ]
-      },
-      {
-       "output_type": "stream",
-       "stream": "stdout",
-       "text": [
-        "\r",
-        " [====                   9%                       ]  92 of 1000 complete"
-       ]
-      },
-      {
-       "output_type": "stream",
-       "stream": "stdout",
-       "text": [
-        "\r",
-        " [====                   9%                       ]  93 of 1000 complete"
-       ]
-      },
-      {
-       "output_type": "stream",
-       "stream": "stdout",
-       "text": [
-        "\r",
-        " [====                   9%                       ]  94 of 1000 complete"
-       ]
-      },
-      {
-       "output_type": "stream",
-       "stream": "stdout",
-       "text": [
-        "\r",
-        " [=====                 10%                       ]  95 of 1000 complete"
-       ]
-      },
-      {
-       "output_type": "stream",
-       "stream": "stdout",
-       "text": [
-        "\r",
-        " [=====                 10%                       ]  96 of 1000 complete"
-       ]
-      },
-      {
-       "output_type": "stream",
-       "stream": "stdout",
-       "text": [
-        "\r",
-        " [=====                 10%                       ]  97 of 1000 complete"
-       ]
-      },
-      {
-       "output_type": "stream",
-       "stream": "stdout",
-       "text": [
-        "\r",
-        " [=====                 10%                       ]  98 of 1000 complete"
-       ]
-      },
-      {
-       "output_type": "stream",
-       "stream": "stdout",
-       "text": [
-        "\r",
-        " [=====                 10%                       ]  99 of 1000 complete"
-       ]
-      },
-      {
-       "output_type": "stream",
-       "stream": "stdout",
-       "text": [
-        "\r",
-        " [=====                 10%                       ]  100 of 1000 complete"
-       ]
-      },
-      {
-       "output_type": "stream",
-       "stream": "stdout",
-       "text": [
-        "\r",
-        " [=====                 10%                       ]  101 of 1000 complete"
-       ]
-      },
-      {
-       "output_type": "stream",
-       "stream": "stdout",
-       "text": [
-        "\r",
-        " [=====                 10%                       ]  102 of 1000 complete"
-       ]
-      },
-      {
-       "output_type": "stream",
-       "stream": "stdout",
-       "text": [
-        "\r",
-        " [=====                 10%                       ]  103 of 1000 complete"
-       ]
-      },
-      {
-       "output_type": "stream",
-       "stream": "stdout",
-       "text": [
-        "\r",
-        " [=====                 10%                       ]  104 of 1000 complete"
-       ]
-      },
-      {
-       "output_type": "stream",
-       "stream": "stdout",
-       "text": [
-        "\r",
-        " [=====                 10%                       ]  105 of 1000 complete"
-       ]
-      },
-      {
-       "output_type": "stream",
-       "stream": "stdout",
-       "text": [
-        "\r",
-        " [=====                 11%                       ]  106 of 1000 complete"
-       ]
-      },
-      {
-       "output_type": "stream",
-       "stream": "stdout",
-       "text": [
-        "\r",
-        " [=====                 11%                       ]  107 of 1000 complete"
-       ]
-      },
-      {
-       "output_type": "stream",
-       "stream": "stdout",
-       "text": [
-        "\r",
-        " [=====                 11%                       ]  108 of 1000 complete"
-       ]
-      },
-      {
-       "output_type": "stream",
-       "stream": "stdout",
-       "text": [
-        "\r",
-        " [=====                 11%                       ]  109 of 1000 complete"
-       ]
-      },
-      {
-       "output_type": "stream",
-       "stream": "stdout",
-       "text": [
-        "\r",
-        " [=====                 11%                       ]  110 of 1000 complete"
-       ]
-      },
-      {
-       "output_type": "stream",
-       "stream": "stdout",
-       "text": [
-        "\r",
-        " [=====                 11%                       ]  111 of 1000 complete"
-       ]
-      },
-      {
-       "output_type": "stream",
-       "stream": "stdout",
-       "text": [
-        "\r",
-        " [=====                 11%                       ]  112 of 1000 complete"
-       ]
-      },
-      {
-       "output_type": "stream",
-       "stream": "stdout",
-       "text": [
-        "\r",
-        " [=====                 11%                       ]  113 of 1000 complete"
-       ]
-      },
-      {
-       "output_type": "stream",
-       "stream": "stdout",
-       "text": [
-        "\r",
-        " [=====                 11%                       ]  114 of 1000 complete"
-       ]
-      },
-      {
-       "output_type": "stream",
-       "stream": "stdout",
-       "text": [
-        "\r",
-        " [======                12%                       ]  115 of 1000 complete"
-       ]
-      },
-      {
-       "output_type": "stream",
-       "stream": "stdout",
-       "text": [
-        "\r",
-        " [======                12%                       ]  116 of 1000 complete"
-       ]
-      },
-      {
-       "output_type": "stream",
-       "stream": "stdout",
-       "text": [
-        "\r",
-        " [======                12%                       ]  117 of 1000 complete"
-       ]
-      },
-      {
-       "output_type": "stream",
-       "stream": "stdout",
-       "text": [
-        "\r",
-        " [======                12%                       ]  118 of 1000 complete"
-       ]
-      },
-      {
-       "output_type": "stream",
-       "stream": "stdout",
-       "text": [
-        "\r",
-        " [======                12%                       ]  119 of 1000 complete"
-       ]
-      },
-      {
-       "output_type": "stream",
-       "stream": "stdout",
-       "text": [
-        "\r",
-        " [======                12%                       ]  120 of 1000 complete"
-       ]
-      },
-      {
-       "output_type": "stream",
-       "stream": "stdout",
-       "text": [
-        "\r",
-        " [======                12%                       ]  121 of 1000 complete"
-       ]
-      },
-      {
-       "output_type": "stream",
-       "stream": "stdout",
-       "text": [
-        "\r",
-        " [======                12%                       ]  122 of 1000 complete"
-       ]
-      },
-      {
-       "output_type": "stream",
-       "stream": "stdout",
-       "text": [
-        "\r",
-        " [======                12%                       ]  123 of 1000 complete"
-       ]
-      },
-      {
-       "output_type": "stream",
-       "stream": "stdout",
-       "text": [
-        "\r",
-        " [======                12%                       ]  124 of 1000 complete"
-       ]
-      },
-      {
-       "output_type": "stream",
-       "stream": "stdout",
-       "text": [
-        "\r",
-        " [======                12%                       ]  125 of 1000 complete"
-       ]
-      },
-      {
-       "output_type": "stream",
-       "stream": "stdout",
-       "text": [
-        "\r",
-        " [======                13%                       ]  126 of 1000 complete"
-       ]
-      },
-      {
-       "output_type": "stream",
-       "stream": "stdout",
-       "text": [
-        "\r",
-        " [======                13%                       ]  127 of 1000 complete"
-       ]
-      },
-      {
-       "output_type": "stream",
-       "stream": "stdout",
-       "text": [
-        "\r",
-        " [======                13%                       ]  128 of 1000 complete"
-       ]
-      },
-      {
-       "output_type": "stream",
-       "stream": "stdout",
-       "text": [
-        "\r",
-        " [======                13%                       ]  129 of 1000 complete"
-       ]
-      },
-      {
-       "output_type": "stream",
-       "stream": "stdout",
-       "text": [
-        "\r",
-        " [======                13%                       ]  130 of 1000 complete"
-       ]
-      },
-      {
-       "output_type": "stream",
-       "stream": "stdout",
-       "text": [
-        "\r",
-        " [======                13%                       ]  131 of 1000 complete"
-       ]
-      },
-      {
-       "output_type": "stream",
-       "stream": "stdout",
-       "text": [
-        "\r",
-        " [======                13%                       ]  132 of 1000 complete"
-       ]
-      },
-      {
-       "output_type": "stream",
-       "stream": "stdout",
-       "text": [
-        "\r",
-        " [======                13%                       ]  133 of 1000 complete"
-       ]
-      },
-      {
-       "output_type": "stream",
-       "stream": "stdout",
-       "text": [
-        "\r",
-        " [======                13%                       ]  134 of 1000 complete"
-       ]
-      },
-      {
-       "output_type": "stream",
-       "stream": "stdout",
-       "text": [
-        "\r",
-        " [=======               14%                       ]  135 of 1000 complete"
-       ]
-      },
-      {
-       "output_type": "stream",
-       "stream": "stdout",
-       "text": [
-        "\r",
-        " [=======               14%                       ]  136 of 1000 complete"
-       ]
-      },
-      {
-       "output_type": "stream",
-       "stream": "stdout",
-       "text": [
-        "\r",
-        " [=======               14%                       ]  137 of 1000 complete"
-       ]
-      },
-      {
-       "output_type": "stream",
-       "stream": "stdout",
-       "text": [
-        "\r",
-        " [=======               14%                       ]  138 of 1000 complete"
-       ]
-      },
-      {
-       "output_type": "stream",
-       "stream": "stdout",
-       "text": [
-        "\r",
-        " [=======               14%                       ]  139 of 1000 complete"
-       ]
-      },
-      {
-       "output_type": "stream",
-       "stream": "stdout",
-       "text": [
-        "\r",
-        " [=======               14%                       ]  140 of 1000 complete"
-       ]
-      },
-      {
-       "output_type": "stream",
-       "stream": "stdout",
-       "text": [
-        "\r",
-        " [=======               14%                       ]  141 of 1000 complete"
-       ]
-      },
-      {
-       "output_type": "stream",
-       "stream": "stdout",
-       "text": [
-        "\r",
-        " [=======               14%                       ]  142 of 1000 complete"
-       ]
-      },
-      {
-       "output_type": "stream",
-       "stream": "stdout",
-       "text": [
-        "\r",
-        " [=======               14%                       ]  143 of 1000 complete"
-       ]
-      },
-      {
-       "output_type": "stream",
-       "stream": "stdout",
-       "text": [
-        "\r",
-        " [=======               14%                       ]  144 of 1000 complete"
-       ]
-      },
-      {
-       "output_type": "stream",
-       "stream": "stdout",
-       "text": [
-        "\r",
-        " [=======               14%                       ]  145 of 1000 complete"
-       ]
-      },
-      {
-       "output_type": "stream",
-       "stream": "stdout",
-       "text": [
-        "\r",
-        " [=======               15%                       ]  146 of 1000 complete"
-       ]
-      },
-      {
-       "output_type": "stream",
-       "stream": "stdout",
-       "text": [
-        "\r",
-        " [=======               15%                       ]  147 of 1000 complete"
-       ]
-      },
-      {
-       "output_type": "stream",
-       "stream": "stdout",
-       "text": [
-        "\r",
-        " [=======               15%                       ]  148 of 1000 complete"
-       ]
-      },
-      {
-       "output_type": "stream",
-       "stream": "stdout",
-       "text": [
-        "\r",
-        " [=======               15%                       ]  149 of 1000 complete"
-       ]
-      },
-      {
-       "output_type": "stream",
-       "stream": "stdout",
-       "text": [
-        "\r",
-        " [=======               15%                       ]  150 of 1000 complete"
-       ]
-      },
-      {
-       "output_type": "stream",
-       "stream": "stdout",
-       "text": [
-        "\r",
-        " [=======               15%                       ]  151 of 1000 complete"
-       ]
-      },
-      {
-       "output_type": "stream",
-       "stream": "stdout",
-       "text": [
-        "\r",
-        " [=======               15%                       ]  152 of 1000 complete"
-       ]
-      },
-      {
-       "output_type": "stream",
-       "stream": "stdout",
-       "text": [
-        "\r",
-        " [=======               15%                       ]  153 of 1000 complete"
-       ]
-      },
-      {
-       "output_type": "stream",
-       "stream": "stdout",
-       "text": [
-        "\r",
-        " [=======               15%                       ]  154 of 1000 complete"
-       ]
-      },
-      {
-       "output_type": "stream",
-       "stream": "stdout",
-       "text": [
-        "\r",
-        " [========              16%                       ]  155 of 1000 complete"
-       ]
-      },
-      {
-       "output_type": "stream",
-       "stream": "stdout",
-       "text": [
-        "\r",
-        " [========              16%                       ]  156 of 1000 complete"
-       ]
-      },
-      {
-       "output_type": "stream",
-       "stream": "stdout",
-       "text": [
-        "\r",
-        " [========              16%                       ]  157 of 1000 complete"
-       ]
-      },
-      {
-       "output_type": "stream",
-       "stream": "stdout",
-       "text": [
-        "\r",
-        " [========              16%                       ]  158 of 1000 complete"
-       ]
-      },
-      {
-       "output_type": "stream",
-       "stream": "stdout",
-       "text": [
-        "\r",
-        " [========              16%                       ]  159 of 1000 complete"
-       ]
-      },
-      {
-       "output_type": "stream",
-       "stream": "stdout",
-       "text": [
-        "\r",
-        " [========              16%                       ]  160 of 1000 complete"
-       ]
-      },
-      {
-       "output_type": "stream",
-       "stream": "stdout",
-       "text": [
-        "\r",
-        " [========              16%                       ]  161 of 1000 complete"
-       ]
-      },
-      {
-       "output_type": "stream",
-       "stream": "stdout",
-       "text": [
-        "\r",
-        " [========              16%                       ]  162 of 1000 complete"
-       ]
-      },
-      {
-       "output_type": "stream",
-       "stream": "stdout",
-       "text": [
-        "\r",
-        " [========              16%                       ]  163 of 1000 complete"
-       ]
-      },
-      {
-       "output_type": "stream",
-       "stream": "stdout",
-       "text": [
-        "\r",
-        " [========              16%                       ]  164 of 1000 complete"
-       ]
-      },
-      {
-       "output_type": "stream",
-       "stream": "stdout",
-       "text": [
-        "\r",
-        " [========              16%                       ]  165 of 1000 complete"
-       ]
-      },
-      {
-       "output_type": "stream",
-       "stream": "stdout",
-       "text": [
-        "\r",
-        " [========              17%                       ]  166 of 1000 complete"
-       ]
-      },
-      {
-       "output_type": "stream",
-       "stream": "stdout",
-       "text": [
-        "\r",
-        " [========              17%                       ]  167 of 1000 complete"
-       ]
-      },
-      {
-       "output_type": "stream",
-       "stream": "stdout",
-       "text": [
-        "\r",
-        " [========              17%                       ]  168 of 1000 complete"
-       ]
-      },
-      {
-       "output_type": "stream",
-       "stream": "stdout",
-       "text": [
-        "\r",
-        " [========              17%                       ]  169 of 1000 complete"
-       ]
-      },
-      {
-       "output_type": "stream",
-       "stream": "stdout",
-       "text": [
-        "\r",
-        " [========              17%                       ]  170 of 1000 complete"
-       ]
-      },
-      {
-       "output_type": "stream",
-       "stream": "stdout",
-       "text": [
-        "\r",
-        " [========              17%                       ]  171 of 1000 complete"
-       ]
-      },
-      {
-       "output_type": "stream",
-       "stream": "stdout",
-       "text": [
-        "\r",
-        " [========              17%                       ]  172 of 1000 complete"
-       ]
-      },
-      {
-       "output_type": "stream",
-       "stream": "stdout",
-       "text": [
-        "\r",
-        " [========              17%                       ]  173 of 1000 complete"
-       ]
-      },
-      {
-       "output_type": "stream",
-       "stream": "stdout",
-       "text": [
-        "\r",
-        " [========              17%                       ]  174 of 1000 complete"
-       ]
-      },
-      {
-       "output_type": "stream",
-       "stream": "stdout",
-       "text": [
-        "\r",
-        " [=========             18%                       ]  175 of 1000 complete"
-       ]
-      },
-      {
-       "output_type": "stream",
-       "stream": "stdout",
-       "text": [
-        "\r",
-        " [=========             18%                       ]  176 of 1000 complete"
-       ]
-      },
-      {
-       "output_type": "stream",
-       "stream": "stdout",
-       "text": [
-        "\r",
-        " [=========             18%                       ]  177 of 1000 complete"
-       ]
-      },
-      {
-       "output_type": "stream",
-       "stream": "stdout",
-       "text": [
-        "\r",
-        " [=========             18%                       ]  178 of 1000 complete"
-       ]
-      },
-      {
-       "output_type": "stream",
-       "stream": "stdout",
-       "text": [
-        "\r",
-        " [=========             18%                       ]  179 of 1000 complete"
-       ]
-      },
-      {
-       "output_type": "stream",
-       "stream": "stdout",
-       "text": [
-        "\r",
-        " [=========             18%                       ]  180 of 1000 complete"
-       ]
-      },
-      {
-       "output_type": "stream",
-       "stream": "stdout",
-       "text": [
-        "\r",
-        " [=========             18%                       ]  181 of 1000 complete"
-       ]
-      },
-      {
-       "output_type": "stream",
-       "stream": "stdout",
-       "text": [
-        "\r",
-        " [=========             18%                       ]  182 of 1000 complete"
-       ]
-      },
-      {
-       "output_type": "stream",
-       "stream": "stdout",
-       "text": [
-        "\r",
-        " [=========             18%                       ]  183 of 1000 complete"
-       ]
-      },
-      {
-       "output_type": "stream",
-       "stream": "stdout",
-       "text": [
-        "\r",
-        " [=========             18%                       ]  184 of 1000 complete"
-       ]
-      },
-      {
-       "output_type": "stream",
-       "stream": "stdout",
-       "text": [
-        "\r",
-        " [=========             18%                       ]  185 of 1000 complete"
-       ]
-      },
-      {
-       "output_type": "stream",
-       "stream": "stdout",
-       "text": [
-        "\r",
-        " [=========             19%                       ]  186 of 1000 complete"
-       ]
-      },
-      {
-       "output_type": "stream",
-       "stream": "stdout",
-       "text": [
-        "\r",
-        " [=========             19%                       ]  187 of 1000 complete"
-       ]
-      },
-      {
-       "output_type": "stream",
-       "stream": "stdout",
-       "text": [
-        "\r",
-        " [=========             19%                       ]  188 of 1000 complete"
-       ]
-      },
-      {
-       "output_type": "stream",
-       "stream": "stdout",
-       "text": [
-        "\r",
-        " [=========             19%                       ]  189 of 1000 complete"
-       ]
-      },
-      {
-       "output_type": "stream",
-       "stream": "stdout",
-       "text": [
-        "\r",
-        " [=========             19%                       ]  190 of 1000 complete"
-       ]
-      },
-      {
-       "output_type": "stream",
-       "stream": "stdout",
-       "text": [
-        "\r",
-        " [=========             19%                       ]  191 of 1000 complete"
-       ]
-      },
-      {
-       "output_type": "stream",
-       "stream": "stdout",
-       "text": [
-        "\r",
-        " [=========             19%                       ]  192 of 1000 complete"
-       ]
-      },
-      {
-       "output_type": "stream",
-       "stream": "stdout",
-       "text": [
-        "\r",
-        " [=========             19%                       ]  193 of 1000 complete"
-       ]
-      },
-      {
-       "output_type": "stream",
-       "stream": "stdout",
-       "text": [
-        "\r",
-        " [=========             19%                       ]  194 of 1000 complete"
-       ]
-      },
-      {
-       "output_type": "stream",
-       "stream": "stdout",
-       "text": [
-        "\r",
-        " [==========            20%                       ]  195 of 1000 complete"
-       ]
-      },
-      {
-       "output_type": "stream",
-       "stream": "stdout",
-       "text": [
-        "\r",
-        " [==========            20%                       ]  196 of 1000 complete"
-       ]
-      },
-      {
-       "output_type": "stream",
-       "stream": "stdout",
-       "text": [
-        "\r",
-        " [==========            20%                       ]  197 of 1000 complete"
-       ]
-      },
-      {
-       "output_type": "stream",
-       "stream": "stdout",
-       "text": [
-        "\r",
-        " [==========            20%                       ]  198 of 1000 complete"
-       ]
-      },
-      {
-       "output_type": "stream",
-       "stream": "stdout",
-       "text": [
-        "\r",
-        " [==========            20%                       ]  199 of 1000 complete"
-       ]
-      },
-      {
-       "output_type": "stream",
-       "stream": "stdout",
-       "text": [
-        "\r",
-        " [==========            20%                       ]  200 of 1000 complete"
-       ]
-      },
-      {
-       "output_type": "stream",
-       "stream": "stdout",
-       "text": [
-        "\r",
-        " [==========            20%                       ]  201 of 1000 complete"
-       ]
-      },
-      {
-       "output_type": "stream",
-       "stream": "stdout",
-       "text": [
-        "\r",
-        " [==========            20%                       ]  202 of 1000 complete"
-       ]
-      },
-      {
-       "output_type": "stream",
-       "stream": "stdout",
-       "text": [
-        "\r",
-        " [==========            20%                       ]  203 of 1000 complete"
-       ]
-      },
-      {
-       "output_type": "stream",
-       "stream": "stdout",
-       "text": [
-        "\r",
-        " [==========            20%                       ]  204 of 1000 complete"
-       ]
-      },
-      {
-       "output_type": "stream",
-       "stream": "stdout",
-       "text": [
-        "\r",
-        " [==========            20%                       ]  205 of 1000 complete"
-       ]
-      },
-      {
-       "output_type": "stream",
-       "stream": "stdout",
-       "text": [
-        "\r",
-        " [==========            21%                       ]  206 of 1000 complete"
-       ]
-      },
-      {
-       "output_type": "stream",
-       "stream": "stdout",
-       "text": [
-        "\r",
-        " [==========            21%                       ]  207 of 1000 complete"
-       ]
-      },
-      {
-       "output_type": "stream",
-       "stream": "stdout",
-       "text": [
-        "\r",
-        " [==========            21%                       ]  208 of 1000 complete"
-       ]
-      },
-      {
-       "output_type": "stream",
-       "stream": "stdout",
-       "text": [
-        "\r",
-        " [==========            21%                       ]  209 of 1000 complete"
-       ]
-      },
-      {
-       "output_type": "stream",
-       "stream": "stdout",
-       "text": [
-        "\r",
-        " [==========            21%                       ]  210 of 1000 complete"
-       ]
-      },
-      {
-       "output_type": "stream",
-       "stream": "stdout",
-       "text": [
-        "\r",
-        " [==========            21%                       ]  211 of 1000 complete"
-       ]
-      },
-      {
-       "output_type": "stream",
-       "stream": "stdout",
-       "text": [
-        "\r",
-        " [==========            21%                       ]  212 of 1000 complete"
-       ]
-      },
-      {
-       "output_type": "stream",
-       "stream": "stdout",
-       "text": [
-        "\r",
-        " [==========            21%                       ]  213 of 1000 complete"
-       ]
-      },
-      {
-       "output_type": "stream",
-       "stream": "stdout",
-       "text": [
-        "\r",
-        " [==========            21%                       ]  214 of 1000 complete"
-       ]
-      },
-      {
-       "output_type": "stream",
-       "stream": "stdout",
-       "text": [
-        "\r",
-        " [===========           22%                       ]  215 of 1000 complete"
-       ]
-      },
-      {
-       "output_type": "stream",
-       "stream": "stdout",
-       "text": [
-        "\r",
-        " [===========           22%                       ]  216 of 1000 complete"
-       ]
-      },
-      {
-       "output_type": "stream",
-       "stream": "stdout",
-       "text": [
-        "\r",
-        " [===========           22%                       ]  217 of 1000 complete"
-       ]
-      },
-      {
-       "output_type": "stream",
-       "stream": "stdout",
-       "text": [
-        "\r",
-        " [===========           22%                       ]  218 of 1000 complete"
-       ]
-      },
-      {
-       "output_type": "stream",
-       "stream": "stdout",
-       "text": [
-        "\r",
-        " [===========           22%                       ]  219 of 1000 complete"
-       ]
-      },
-      {
-       "output_type": "stream",
-       "stream": "stdout",
-       "text": [
-        "\r",
-        " [===========           22%                       ]  220 of 1000 complete"
-       ]
-      },
-      {
-       "output_type": "stream",
-       "stream": "stdout",
-       "text": [
-        "\r",
-        " [===========           22%                       ]  221 of 1000 complete"
-       ]
-      },
-      {
-       "output_type": "stream",
-       "stream": "stdout",
-       "text": [
-        "\r",
-        " [===========           22%                       ]  222 of 1000 complete"
-       ]
-      },
-      {
-       "output_type": "stream",
-       "stream": "stdout",
-       "text": [
-        "\r",
-        " [===========           22%                       ]  223 of 1000 complete"
-       ]
-      },
-      {
-       "output_type": "stream",
-       "stream": "stdout",
-       "text": [
-        "\r",
-        " [===========           22%                       ]  224 of 1000 complete"
-       ]
-      },
-      {
-       "output_type": "stream",
-       "stream": "stdout",
-       "text": [
-        "\r",
-        " [===========           22%                       ]  225 of 1000 complete"
-       ]
-      },
-      {
-       "output_type": "stream",
-       "stream": "stdout",
-       "text": [
-        "\r",
-        " [===========           23%                       ]  226 of 1000 complete"
-       ]
-      },
-      {
-       "output_type": "stream",
-       "stream": "stdout",
-       "text": [
-        "\r",
-        " [===========           23%                       ]  227 of 1000 complete"
-       ]
-      },
-      {
-       "output_type": "stream",
-       "stream": "stdout",
-       "text": [
-        "\r",
-        " [===========           23%                       ]  228 of 1000 complete"
-       ]
-      },
-      {
-       "output_type": "stream",
-       "stream": "stdout",
-       "text": [
-        "\r",
-        " [===========           23%                       ]  229 of 1000 complete"
-       ]
-      },
-      {
-       "output_type": "stream",
-       "stream": "stdout",
-       "text": [
-        "\r",
-        " [===========           23%                       ]  230 of 1000 complete"
-       ]
-      },
-      {
-       "output_type": "stream",
-       "stream": "stdout",
-       "text": [
-        "\r",
-        " [===========           23%                       ]  231 of 1000 complete"
-       ]
-      },
-      {
-       "output_type": "stream",
-       "stream": "stdout",
-       "text": [
-        "\r",
-        " [===========           23%                       ]  232 of 1000 complete"
-       ]
-      },
-      {
-       "output_type": "stream",
-       "stream": "stdout",
-       "text": [
-        "\r",
-        " [===========           23%                       ]  233 of 1000 complete"
-       ]
-      },
-      {
-       "output_type": "stream",
-       "stream": "stdout",
-       "text": [
-        "\r",
-        " [===========           23%                       ]  234 of 1000 complete"
-       ]
-      },
-      {
-       "output_type": "stream",
-       "stream": "stdout",
-       "text": [
-        "\r",
-        " [============          24%                       ]  235 of 1000 complete"
-       ]
-      },
-      {
-       "output_type": "stream",
-       "stream": "stdout",
-       "text": [
-        "\r",
-        " [============          24%                       ]  236 of 1000 complete"
-       ]
-      },
-      {
-       "output_type": "stream",
-       "stream": "stdout",
-       "text": [
-        "\r",
-        " [============          24%                       ]  237 of 1000 complete"
-       ]
-      },
-      {
-       "output_type": "stream",
-       "stream": "stdout",
-       "text": [
-        "\r",
-        " [============          24%                       ]  238 of 1000 complete"
-       ]
-      },
-      {
-       "output_type": "stream",
-       "stream": "stdout",
-       "text": [
-        "\r",
-        " [============          24%                       ]  239 of 1000 complete"
-       ]
-      },
-      {
-       "output_type": "stream",
-       "stream": "stdout",
-       "text": [
-        "\r",
-        " [============          24%                       ]  240 of 1000 complete"
-       ]
-      },
-      {
-       "output_type": "stream",
-       "stream": "stdout",
-       "text": [
-        "\r",
-        " [============          24%                       ]  241 of 1000 complete"
-       ]
-      },
-      {
-       "output_type": "stream",
-       "stream": "stdout",
-       "text": [
-        "\r",
-        " [============          24%                       ]  242 of 1000 complete"
-       ]
-      },
-      {
-       "output_type": "stream",
-       "stream": "stdout",
-       "text": [
-        "\r",
-        " [============          24%                       ]  243 of 1000 complete"
-       ]
-      },
-      {
-       "output_type": "stream",
-       "stream": "stdout",
-       "text": [
-        "\r",
-        " [============          24%                       ]  244 of 1000 complete"
-       ]
-      },
-      {
-       "output_type": "stream",
-       "stream": "stdout",
-       "text": [
-        "\r",
-        " [============          24%                       ]  245 of 1000 complete"
-       ]
-      },
-      {
-       "output_type": "stream",
-       "stream": "stdout",
-       "text": [
-        "\r",
-        " [============          25%                       ]  246 of 1000 complete"
-       ]
-      },
-      {
-       "output_type": "stream",
-       "stream": "stdout",
-       "text": [
-        "\r",
-        " [============          25%                       ]  247 of 1000 complete"
-       ]
-      },
-      {
-       "output_type": "stream",
-       "stream": "stdout",
-       "text": [
-        "\r",
-        " [============          25%                       ]  248 of 1000 complete"
-       ]
-      },
-      {
-       "output_type": "stream",
-       "stream": "stdout",
-       "text": [
-        "\r",
-        " [============          25%                       ]  249 of 1000 complete"
-       ]
-      },
-      {
-       "output_type": "stream",
-       "stream": "stdout",
-       "text": [
-        "\r",
-        " [============          25%                       ]  250 of 1000 complete"
-       ]
-      },
-      {
-       "output_type": "stream",
-       "stream": "stdout",
-       "text": [
-        "\r",
-        " [============          25%                       ]  251 of 1000 complete"
-       ]
-      },
-      {
-       "output_type": "stream",
-       "stream": "stdout",
-       "text": [
-        "\r",
-        " [============          25%                       ]  252 of 1000 complete"
-       ]
-      },
-      {
-       "output_type": "stream",
-       "stream": "stdout",
-       "text": [
-        "\r",
-        " [============          25%                       ]  253 of 1000 complete"
-       ]
-      },
-      {
-       "output_type": "stream",
-       "stream": "stdout",
-       "text": [
-        "\r",
-        " [============          25%                       ]  254 of 1000 complete"
-       ]
-      },
-      {
-       "output_type": "stream",
-       "stream": "stdout",
-       "text": [
-        "\r",
-        " [============          26%                       ]  255 of 1000 complete"
-       ]
-      },
-      {
-       "output_type": "stream",
-       "stream": "stdout",
-       "text": [
-        "\r",
-        " [============          26%                       ]  256 of 1000 complete"
-       ]
-      },
-      {
-       "output_type": "stream",
-       "stream": "stdout",
-       "text": [
-        "\r",
-        " [============          26%                       ]  257 of 1000 complete"
-       ]
-      },
-      {
-       "output_type": "stream",
-       "stream": "stdout",
-       "text": [
-        "\r",
-        " [============          26%                       ]  258 of 1000 complete"
-       ]
-      },
-      {
-       "output_type": "stream",
-       "stream": "stdout",
-       "text": [
-        "\r",
-        " [============          26%                       ]  259 of 1000 complete"
-       ]
-      },
-      {
-       "output_type": "stream",
-       "stream": "stdout",
-       "text": [
-        "\r",
-        " [============          26%                       ]  260 of 1000 complete"
-       ]
-      },
-      {
-       "output_type": "stream",
-       "stream": "stdout",
-       "text": [
-        "\r",
-        " [============          26%                       ]  261 of 1000 complete"
-       ]
-      },
-      {
-       "output_type": "stream",
-       "stream": "stdout",
-       "text": [
-        "\r",
-        " [============          26%                       ]  262 of 1000 complete"
-       ]
-      },
-      {
-       "output_type": "stream",
-       "stream": "stdout",
-       "text": [
-        "\r",
-        " [============          26%                       ]  263 of 1000 complete"
-       ]
-      },
-      {
-       "output_type": "stream",
-       "stream": "stdout",
-       "text": [
-        "\r",
-        " [============          26%                       ]  264 of 1000 complete"
-       ]
-      },
-      {
-       "output_type": "stream",
-       "stream": "stdout",
-       "text": [
-        "\r",
-        " [============          26%                       ]  265 of 1000 complete"
-       ]
-      },
-      {
-       "output_type": "stream",
-       "stream": "stdout",
-       "text": [
-        "\r",
-        " [=============         27%                       ]  266 of 1000 complete"
-       ]
-      },
-      {
-       "output_type": "stream",
-       "stream": "stdout",
-       "text": [
-        "\r",
-        " [=============         27%                       ]  267 of 1000 complete"
-       ]
-      },
-      {
-       "output_type": "stream",
-       "stream": "stdout",
-       "text": [
-        "\r",
-        " [=============         27%                       ]  268 of 1000 complete"
-       ]
-      },
-      {
-       "output_type": "stream",
-       "stream": "stdout",
-       "text": [
-        "\r",
-        " [=============         27%                       ]  269 of 1000 complete"
-       ]
-      },
-      {
-       "output_type": "stream",
-       "stream": "stdout",
-       "text": [
-        "\r",
-        " [=============         27%                       ]  270 of 1000 complete"
-       ]
-      },
-      {
-       "output_type": "stream",
-       "stream": "stdout",
-       "text": [
-        "\r",
-        " [=============         27%                       ]  271 of 1000 complete"
-       ]
-      },
-      {
-       "output_type": "stream",
-       "stream": "stdout",
-       "text": [
-        "\r",
-        " [=============         27%                       ]  272 of 1000 complete"
-       ]
-      },
-      {
-       "output_type": "stream",
-       "stream": "stdout",
-       "text": [
-        "\r",
-        " [=============         27%                       ]  273 of 1000 complete"
-       ]
-      },
-      {
-       "output_type": "stream",
-       "stream": "stdout",
-       "text": [
-        "\r",
-        " [=============         27%                       ]  274 of 1000 complete"
-       ]
-      },
-      {
-       "output_type": "stream",
-       "stream": "stdout",
-       "text": [
-        "\r",
-        " [=============         28%                       ]  275 of 1000 complete"
-       ]
-      },
-      {
-       "output_type": "stream",
-       "stream": "stdout",
-       "text": [
-        "\r",
-        " [=============         28%                       ]  276 of 1000 complete"
-       ]
-      },
-      {
-       "output_type": "stream",
-       "stream": "stdout",
-       "text": [
-        "\r",
-        " [=============         28%                       ]  277 of 1000 complete"
-       ]
-      },
-      {
-       "output_type": "stream",
-       "stream": "stdout",
-       "text": [
-        "\r",
-        " [=============         28%                       ]  278 of 1000 complete"
-       ]
-      },
-      {
-       "output_type": "stream",
-       "stream": "stdout",
-       "text": [
-        "\r",
-        " [=============         28%                       ]  279 of 1000 complete"
-       ]
-      },
-      {
-       "output_type": "stream",
-       "stream": "stdout",
-       "text": [
-        "\r",
-        " [=============         28%                       ]  280 of 1000 complete"
-       ]
-      },
-      {
-       "output_type": "stream",
-       "stream": "stdout",
-       "text": [
-        "\r",
-        " [=============         28%                       ]  281 of 1000 complete"
-       ]
-      },
-      {
-       "output_type": "stream",
-       "stream": "stdout",
-       "text": [
-        "\r",
-        " [=============         28%                       ]  282 of 1000 complete"
-       ]
-      },
-      {
-       "output_type": "stream",
-       "stream": "stdout",
-       "text": [
-        "\r",
-        " [=============         28%                       ]  283 of 1000 complete"
-       ]
-      },
-      {
-       "output_type": "stream",
-       "stream": "stdout",
-       "text": [
-        "\r",
-        " [=============         28%                       ]  284 of 1000 complete"
-       ]
-      },
-      {
-       "output_type": "stream",
-       "stream": "stdout",
-       "text": [
-        "\r",
-        " [=============         28%                       ]  285 of 1000 complete"
-       ]
-      },
-      {
-       "output_type": "stream",
-       "stream": "stdout",
-       "text": [
-        "\r",
-        " [==============        29%                       ]  286 of 1000 complete"
-       ]
-      },
-      {
-       "output_type": "stream",
-       "stream": "stdout",
-       "text": [
-        "\r",
-        " [==============        29%                       ]  287 of 1000 complete"
-       ]
-      },
-      {
-       "output_type": "stream",
-       "stream": "stdout",
-       "text": [
-        "\r",
-        " [==============        29%                       ]  288 of 1000 complete"
-       ]
-      },
-      {
-       "output_type": "stream",
-       "stream": "stdout",
-       "text": [
-        "\r",
-        " [==============        29%                       ]  289 of 1000 complete"
-       ]
-      },
-      {
-       "output_type": "stream",
-       "stream": "stdout",
-       "text": [
-        "\r",
-        " [==============        29%                       ]  290 of 1000 complete"
-       ]
-      },
-      {
-       "output_type": "stream",
-       "stream": "stdout",
-       "text": [
-        "\r",
-        " [==============        29%                       ]  291 of 1000 complete"
-       ]
-      },
-      {
-       "output_type": "stream",
-       "stream": "stdout",
-       "text": [
-        "\r",
-        " [==============        29%                       ]  292 of 1000 complete"
-       ]
-      },
-      {
-       "output_type": "stream",
-       "stream": "stdout",
-       "text": [
-        "\r",
-        " [==============        29%                       ]  293 of 1000 complete"
-       ]
-      },
-      {
-       "output_type": "stream",
-       "stream": "stdout",
-       "text": [
-        "\r",
-        " [==============        29%                       ]  294 of 1000 complete"
-       ]
-      },
-      {
-       "output_type": "stream",
-       "stream": "stdout",
-       "text": [
-        "\r",
-        " [==============        30%                       ]  295 of 1000 complete"
-       ]
-      },
-      {
-       "output_type": "stream",
-       "stream": "stdout",
-       "text": [
-        "\r",
-        " [==============        30%                       ]  296 of 1000 complete"
-       ]
-      },
-      {
-       "output_type": "stream",
-       "stream": "stdout",
-       "text": [
-        "\r",
-        " [==============        30%                       ]  297 of 1000 complete"
-       ]
-      },
-      {
-       "output_type": "stream",
-       "stream": "stdout",
-       "text": [
-        "\r",
-        " [==============        30%                       ]  298 of 1000 complete"
-       ]
-      },
-      {
-       "output_type": "stream",
-       "stream": "stdout",
-       "text": [
-        "\r",
-        " [==============        30%                       ]  299 of 1000 complete"
-       ]
-      },
-      {
-       "output_type": "stream",
-       "stream": "stdout",
-       "text": [
-        "\r",
-        " [==============        30%                       ]  300 of 1000 complete"
-       ]
-      },
-      {
-       "output_type": "stream",
-       "stream": "stdout",
-       "text": [
-        "\r",
-        " [==============        30%                       ]  301 of 1000 complete"
-       ]
-      },
-      {
-       "output_type": "stream",
-       "stream": "stdout",
-       "text": [
-        "\r",
-        " [==============        30%                       ]  302 of 1000 complete"
-       ]
-      },
-      {
-       "output_type": "stream",
-       "stream": "stdout",
-       "text": [
-        "\r",
-        " [==============        30%                       ]  303 of 1000 complete"
-       ]
-      },
-      {
-       "output_type": "stream",
-       "stream": "stdout",
-       "text": [
-        "\r",
-        " [==============        30%                       ]  304 of 1000 complete"
-       ]
-      },
-      {
-       "output_type": "stream",
-       "stream": "stdout",
-       "text": [
-        "\r",
-        " [==============        30%                       ]  305 of 1000 complete"
-       ]
-      },
-      {
-       "output_type": "stream",
-       "stream": "stdout",
-       "text": [
-        "\r",
-        " [===============       31%                       ]  306 of 1000 complete"
-       ]
-      },
-      {
-       "output_type": "stream",
-       "stream": "stdout",
-       "text": [
-        "\r",
-        " [===============       31%                       ]  307 of 1000 complete"
-       ]
-      },
-      {
-       "output_type": "stream",
-       "stream": "stdout",
-       "text": [
-        "\r",
-        " [===============       31%                       ]  308 of 1000 complete"
-       ]
-      },
-      {
-       "output_type": "stream",
-       "stream": "stdout",
-       "text": [
-        "\r",
-        " [===============       31%                       ]  309 of 1000 complete"
-       ]
-      },
-      {
-       "output_type": "stream",
-       "stream": "stdout",
-       "text": [
-        "\r",
-        " [===============       31%                       ]  310 of 1000 complete"
-       ]
-      },
-      {
-       "output_type": "stream",
-       "stream": "stdout",
-       "text": [
-        "\r",
-        " [===============       31%                       ]  311 of 1000 complete"
-       ]
-      },
-      {
-       "output_type": "stream",
-       "stream": "stdout",
-       "text": [
-        "\r",
-        " [===============       31%                       ]  312 of 1000 complete"
-       ]
-      },
-      {
-       "output_type": "stream",
-       "stream": "stdout",
-       "text": [
-        "\r",
-        " [===============       31%                       ]  313 of 1000 complete"
-       ]
-      },
-      {
-       "output_type": "stream",
-       "stream": "stdout",
-       "text": [
-        "\r",
-        " [===============       31%                       ]  314 of 1000 complete"
-       ]
-      },
-      {
-       "output_type": "stream",
-       "stream": "stdout",
-       "text": [
-        "\r",
-        " [===============       32%                       ]  315 of 1000 complete"
-       ]
-      },
-      {
-       "output_type": "stream",
-       "stream": "stdout",
-       "text": [
-        "\r",
-        " [===============       32%                       ]  316 of 1000 complete"
-       ]
-      },
-      {
-       "output_type": "stream",
-       "stream": "stdout",
-       "text": [
-        "\r",
-        " [===============       32%                       ]  317 of 1000 complete"
-       ]
-      },
-      {
-       "output_type": "stream",
-       "stream": "stdout",
-       "text": [
-        "\r",
-        " [===============       32%                       ]  318 of 1000 complete"
-       ]
-      },
-      {
-       "output_type": "stream",
-       "stream": "stdout",
-       "text": [
-        "\r",
-        " [===============       32%                       ]  319 of 1000 complete"
-       ]
-      },
-      {
-       "output_type": "stream",
-       "stream": "stdout",
-       "text": [
-        "\r",
-        " [===============       32%                       ]  320 of 1000 complete"
-       ]
-      },
-      {
-       "output_type": "stream",
-       "stream": "stdout",
-       "text": [
-        "\r",
-        " [===============       32%                       ]  321 of 1000 complete"
-       ]
-      },
-      {
-       "output_type": "stream",
-       "stream": "stdout",
-       "text": [
-        "\r",
-        " [===============       32%                       ]  322 of 1000 complete"
-       ]
-      },
-      {
-       "output_type": "stream",
-       "stream": "stdout",
-       "text": [
-        "\r",
-        " [===============       32%                       ]  323 of 1000 complete"
-       ]
-      },
-      {
-       "output_type": "stream",
-       "stream": "stdout",
-       "text": [
-        "\r",
-        " [===============       32%                       ]  324 of 1000 complete"
-       ]
-      },
-      {
-       "output_type": "stream",
-       "stream": "stdout",
-       "text": [
-        "\r",
-        " [===============       32%                       ]  325 of 1000 complete"
-       ]
-      },
-      {
-       "output_type": "stream",
-       "stream": "stdout",
-       "text": [
-        "\r",
-        " [================      33%                       ]  326 of 1000 complete"
-       ]
-      },
-      {
-       "output_type": "stream",
-       "stream": "stdout",
-       "text": [
-        "\r",
-        " [================      33%                       ]  327 of 1000 complete"
-       ]
-      },
-      {
-       "output_type": "stream",
-       "stream": "stdout",
-       "text": [
-        "\r",
-        " [================      33%                       ]  328 of 1000 complete"
-       ]
-      },
-      {
-       "output_type": "stream",
-       "stream": "stdout",
-       "text": [
-        "\r",
-        " [================      33%                       ]  329 of 1000 complete"
-       ]
-      },
-      {
-       "output_type": "stream",
-       "stream": "stdout",
-       "text": [
-        "\r",
-        " [================      33%                       ]  330 of 1000 complete"
-       ]
-      },
-      {
-       "output_type": "stream",
-       "stream": "stdout",
-       "text": [
-        "\r",
-        " [================      33%                       ]  331 of 1000 complete"
-       ]
-      },
-      {
-       "output_type": "stream",
-       "stream": "stdout",
-       "text": [
-        "\r",
-        " [================      33%                       ]  332 of 1000 complete"
-       ]
-      },
-      {
-       "output_type": "stream",
-       "stream": "stdout",
-       "text": [
-        "\r",
-        " [================      33%                       ]  333 of 1000 complete"
-       ]
-      },
-      {
-       "output_type": "stream",
-       "stream": "stdout",
-       "text": [
-        "\r",
-        " [================      33%                       ]  334 of 1000 complete"
-       ]
-      },
-      {
-       "output_type": "stream",
-       "stream": "stdout",
-       "text": [
-        "\r",
-        " [================      34%                       ]  335 of 1000 complete"
-       ]
-      },
-      {
-       "output_type": "stream",
-       "stream": "stdout",
-       "text": [
-        "\r",
-        " [================      34%                       ]  336 of 1000 complete"
-       ]
-      },
-      {
-       "output_type": "stream",
-       "stream": "stdout",
-       "text": [
-        "\r",
-        " [================      34%                       ]  337 of 1000 complete"
-       ]
-      },
-      {
-       "output_type": "stream",
-       "stream": "stdout",
-       "text": [
-        "\r",
-        " [================      34%                       ]  338 of 1000 complete"
-       ]
-      },
-      {
-       "output_type": "stream",
-       "stream": "stdout",
-       "text": [
-        "\r",
-        " [================      34%                       ]  339 of 1000 complete"
-       ]
-      },
-      {
-       "output_type": "stream",
-       "stream": "stdout",
-       "text": [
-        "\r",
-        " [================      34%                       ]  340 of 1000 complete"
-       ]
-      },
-      {
-       "output_type": "stream",
-       "stream": "stdout",
-       "text": [
-        "\r",
-        " [================      34%                       ]  341 of 1000 complete"
-       ]
-      },
-      {
-       "output_type": "stream",
-       "stream": "stdout",
-       "text": [
-        "\r",
-        " [================      34%                       ]  342 of 1000 complete"
-       ]
-      },
-      {
-       "output_type": "stream",
-       "stream": "stdout",
-       "text": [
-        "\r",
-        " [================      34%                       ]  343 of 1000 complete"
-       ]
-      },
-      {
-       "output_type": "stream",
-       "stream": "stdout",
-       "text": [
-        "\r",
-        " [================      34%                       ]  344 of 1000 complete"
-       ]
-      },
-      {
-       "output_type": "stream",
-       "stream": "stdout",
-       "text": [
-        "\r",
-        " [================      34%                       ]  345 of 1000 complete"
-       ]
-      },
-      {
-       "output_type": "stream",
-       "stream": "stdout",
-       "text": [
-        "\r",
-        " [=================     35%                       ]  346 of 1000 complete"
-       ]
-      },
-      {
-       "output_type": "stream",
-       "stream": "stdout",
-       "text": [
-        "\r",
-        " [=================     35%                       ]  347 of 1000 complete"
-       ]
-      },
-      {
-       "output_type": "stream",
-       "stream": "stdout",
-       "text": [
-        "\r",
-        " [=================     35%                       ]  348 of 1000 complete"
-       ]
-      },
-      {
-       "output_type": "stream",
-       "stream": "stdout",
-       "text": [
-        "\r",
-        " [=================     35%                       ]  349 of 1000 complete"
-       ]
-      },
-      {
-       "output_type": "stream",
-       "stream": "stdout",
-       "text": [
-        "\r",
-        " [=================     35%                       ]  350 of 1000 complete"
-       ]
-      },
-      {
-       "output_type": "stream",
-       "stream": "stdout",
-       "text": [
-        "\r",
-        " [=================     35%                       ]  351 of 1000 complete"
-       ]
-      },
-      {
-       "output_type": "stream",
-       "stream": "stdout",
-       "text": [
-        "\r",
-        " [=================     35%                       ]  352 of 1000 complete"
-       ]
-      },
-      {
-       "output_type": "stream",
-       "stream": "stdout",
-       "text": [
-        "\r",
-        " [=================     35%                       ]  353 of 1000 complete"
-       ]
-      },
-      {
-       "output_type": "stream",
-       "stream": "stdout",
-       "text": [
-        "\r",
-        " [=================     35%                       ]  354 of 1000 complete"
-       ]
-      },
-      {
-       "output_type": "stream",
-       "stream": "stdout",
-       "text": [
-        "\r",
-        " [=================     36%                       ]  355 of 1000 complete"
-       ]
-      },
-      {
-       "output_type": "stream",
-       "stream": "stdout",
-       "text": [
-        "\r",
-        " [=================     36%                       ]  356 of 1000 complete"
-       ]
-      },
-      {
-       "output_type": "stream",
-       "stream": "stdout",
-       "text": [
-        "\r",
-        " [=================     36%                       ]  357 of 1000 complete"
-       ]
-      },
-      {
-       "output_type": "stream",
-       "stream": "stdout",
-       "text": [
-        "\r",
-        " [=================     36%                       ]  358 of 1000 complete"
-       ]
-      },
-      {
-       "output_type": "stream",
-       "stream": "stdout",
-       "text": [
-        "\r",
-        " [=================     36%                       ]  359 of 1000 complete"
-       ]
-      },
-      {
-       "output_type": "stream",
-       "stream": "stdout",
-       "text": [
-        "\r",
-        " [=================     36%                       ]  360 of 1000 complete"
-       ]
-      },
-      {
-       "output_type": "stream",
-       "stream": "stdout",
-       "text": [
-        "\r",
-        " [=================     36%                       ]  361 of 1000 complete"
-       ]
-      },
-      {
-       "output_type": "stream",
-       "stream": "stdout",
-       "text": [
-        "\r",
-        " [=================     36%                       ]  362 of 1000 complete"
-       ]
-      },
-      {
-       "output_type": "stream",
-       "stream": "stdout",
-       "text": [
-        "\r",
-        " [=================     36%                       ]  363 of 1000 complete"
-       ]
-      },
-      {
-       "output_type": "stream",
-       "stream": "stdout",
-       "text": [
-        "\r",
-        " [=================     36%                       ]  364 of 1000 complete"
-       ]
-      },
-      {
-       "output_type": "stream",
-       "stream": "stdout",
-       "text": [
-        "\r",
-        " [=================     36%                       ]  365 of 1000 complete"
-       ]
-      },
-      {
-       "output_type": "stream",
-       "stream": "stdout",
-       "text": [
-        "\r",
-        " [==================    37%                       ]  366 of 1000 complete"
-       ]
-      },
-      {
-       "output_type": "stream",
-       "stream": "stdout",
-       "text": [
-        "\r",
-        " [==================    37%                       ]  367 of 1000 complete"
-       ]
-      },
-      {
-       "output_type": "stream",
-       "stream": "stdout",
-       "text": [
-        "\r",
-        " [==================    37%                       ]  368 of 1000 complete"
-       ]
-      },
-      {
-       "output_type": "stream",
-       "stream": "stdout",
-       "text": [
-        "\r",
-        " [==================    37%                       ]  369 of 1000 complete"
-       ]
-      },
-      {
-       "output_type": "stream",
-       "stream": "stdout",
-       "text": [
-        "\r",
-        " [==================    37%                       ]  370 of 1000 complete"
-       ]
-      },
-      {
-       "output_type": "stream",
-       "stream": "stdout",
-       "text": [
-        "\r",
-        " [==================    37%                       ]  371 of 1000 complete"
-       ]
-      },
-      {
-       "output_type": "stream",
-       "stream": "stdout",
-       "text": [
-        "\r",
-        " [==================    37%                       ]  372 of 1000 complete"
-       ]
-      },
-      {
-       "output_type": "stream",
-       "stream": "stdout",
-       "text": [
-        "\r",
-        " [==================    37%                       ]  373 of 1000 complete"
-       ]
-      },
-      {
-       "output_type": "stream",
-       "stream": "stdout",
-       "text": [
-        "\r",
-        " [==================    37%                       ]  374 of 1000 complete"
-       ]
-      },
-      {
-       "output_type": "stream",
-       "stream": "stdout",
-       "text": [
-        "\r",
-        " [==================    38%                       ]  375 of 1000 complete"
-       ]
-      },
-      {
-       "output_type": "stream",
-       "stream": "stdout",
-       "text": [
-        "\r",
-        " [==================    38%                       ]  376 of 1000 complete"
-       ]
-      },
-      {
-       "output_type": "stream",
-       "stream": "stdout",
-       "text": [
-        "\r",
-        " [==================    38%                       ]  377 of 1000 complete"
-       ]
-      },
-      {
-       "output_type": "stream",
-       "stream": "stdout",
-       "text": [
-        "\r",
-        " [==================    38%                       ]  378 of 1000 complete"
-       ]
-      },
-      {
-       "output_type": "stream",
-       "stream": "stdout",
-       "text": [
-        "\r",
-        " [==================    38%                       ]  379 of 1000 complete"
-       ]
-      },
-      {
-       "output_type": "stream",
-       "stream": "stdout",
-       "text": [
-        "\r",
-        " [==================    38%                       ]  380 of 1000 complete"
-       ]
-      },
-      {
-       "output_type": "stream",
-       "stream": "stdout",
-       "text": [
-        "\r",
-        " [==================    38%                       ]  381 of 1000 complete"
-       ]
-      },
-      {
-       "output_type": "stream",
-       "stream": "stdout",
-       "text": [
-        "\r",
-        " [==================    38%                       ]  382 of 1000 complete"
-       ]
-      },
-      {
-       "output_type": "stream",
-       "stream": "stdout",
-       "text": [
-        "\r",
-        " [==================    38%                       ]  383 of 1000 complete"
-       ]
-      },
-      {
-       "output_type": "stream",
-       "stream": "stdout",
-       "text": [
-        "\r",
-        " [==================    38%                       ]  384 of 1000 complete"
-       ]
-      },
-      {
-       "output_type": "stream",
-       "stream": "stdout",
-       "text": [
-        "\r",
-        " [==================    38%                       ]  385 of 1000 complete"
-       ]
-      },
-      {
-       "output_type": "stream",
-       "stream": "stdout",
-       "text": [
-        "\r",
-        " [===================   39%                       ]  386 of 1000 complete"
-       ]
-      },
-      {
-       "output_type": "stream",
-       "stream": "stdout",
-       "text": [
-        "\r",
-        " [===================   39%                       ]  387 of 1000 complete"
-       ]
-      },
-      {
-       "output_type": "stream",
-       "stream": "stdout",
-       "text": [
-        "\r",
-        " [===================   39%                       ]  388 of 1000 complete"
-       ]
-      },
-      {
-       "output_type": "stream",
-       "stream": "stdout",
-       "text": [
-        "\r",
-        " [===================   39%                       ]  389 of 1000 complete"
-       ]
-      },
-      {
-       "output_type": "stream",
-       "stream": "stdout",
-       "text": [
-        "\r",
-        " [===================   39%                       ]  390 of 1000 complete"
-       ]
-      },
-      {
-       "output_type": "stream",
-       "stream": "stdout",
-       "text": [
-        "\r",
-        " [===================   39%                       ]  391 of 1000 complete"
-       ]
-      },
-      {
-       "output_type": "stream",
-       "stream": "stdout",
-       "text": [
-        "\r",
-        " [===================   39%                       ]  392 of 1000 complete"
-       ]
-      },
-      {
-       "output_type": "stream",
-       "stream": "stdout",
-       "text": [
-        "\r",
-        " [===================   39%                       ]  393 of 1000 complete"
-       ]
-      },
-      {
-       "output_type": "stream",
-       "stream": "stdout",
-       "text": [
-        "\r",
-        " [===================   39%                       ]  394 of 1000 complete"
-       ]
-      },
-      {
-       "output_type": "stream",
-       "stream": "stdout",
-       "text": [
-        "\r",
-        " [===================   40%                       ]  395 of 1000 complete"
-       ]
-      },
-      {
-       "output_type": "stream",
-       "stream": "stdout",
-       "text": [
-        "\r",
-        " [===================   40%                       ]  396 of 1000 complete"
-       ]
-      },
-      {
-       "output_type": "stream",
-       "stream": "stdout",
-       "text": [
-        "\r",
-        " [===================   40%                       ]  397 of 1000 complete"
-       ]
-      },
-      {
-       "output_type": "stream",
-       "stream": "stdout",
-       "text": [
-        "\r",
-        " [===================   40%                       ]  398 of 1000 complete"
-       ]
-      },
-      {
-       "output_type": "stream",
-       "stream": "stdout",
-       "text": [
-        "\r",
-        " [===================   40%                       ]  399 of 1000 complete"
-       ]
-      },
-      {
-       "output_type": "stream",
-       "stream": "stdout",
-       "text": [
-        "\r",
-        " [===================   40%                       ]  400 of 1000 complete"
-       ]
-      },
-      {
-       "output_type": "stream",
-       "stream": "stdout",
-       "text": [
-        "\r",
-        " [===================   40%                       ]  401 of 1000 complete"
-       ]
-      },
-      {
-       "output_type": "stream",
-       "stream": "stdout",
-       "text": [
-        "\r",
-        " [===================   40%                       ]  402 of 1000 complete"
-       ]
-      },
-      {
-       "output_type": "stream",
-       "stream": "stdout",
-       "text": [
-        "\r",
-        " [===================   40%                       ]  403 of 1000 complete"
-       ]
-      },
-      {
-       "output_type": "stream",
-       "stream": "stdout",
-       "text": [
-        "\r",
-        " [===================   40%                       ]  404 of 1000 complete"
-       ]
-      },
-      {
-       "output_type": "stream",
-       "stream": "stdout",
-       "text": [
-        "\r",
-        " [===================   40%                       ]  405 of 1000 complete"
-       ]
-      },
-      {
-       "output_type": "stream",
-       "stream": "stdout",
-       "text": [
-        "\r",
-        " [====================  41%                       ]  406 of 1000 complete"
-       ]
-      },
-      {
-       "output_type": "stream",
-       "stream": "stdout",
-       "text": [
-        "\r",
-        " [====================  41%                       ]  407 of 1000 complete"
-       ]
-      },
-      {
-       "output_type": "stream",
-       "stream": "stdout",
-       "text": [
-        "\r",
-        " [====================  41%                       ]  408 of 1000 complete"
-       ]
-      },
-      {
-       "output_type": "stream",
-       "stream": "stdout",
-       "text": [
-        "\r",
-        " [====================  41%                       ]  409 of 1000 complete"
-       ]
-      },
-      {
-       "output_type": "stream",
-       "stream": "stdout",
-       "text": [
-        "\r",
-        " [====================  41%                       ]  410 of 1000 complete"
-       ]
-      },
-      {
-       "output_type": "stream",
-       "stream": "stdout",
-       "text": [
-        "\r",
-        " [====================  41%                       ]  411 of 1000 complete"
-       ]
-      },
-      {
-       "output_type": "stream",
-       "stream": "stdout",
-       "text": [
-        "\r",
-        " [====================  41%                       ]  412 of 1000 complete"
-       ]
-      },
-      {
-       "output_type": "stream",
-       "stream": "stdout",
-       "text": [
-        "\r",
-        " [====================  41%                       ]  413 of 1000 complete"
-       ]
-      },
-      {
-       "output_type": "stream",
-       "stream": "stdout",
-       "text": [
-        "\r",
-        " [====================  41%                       ]  414 of 1000 complete"
-       ]
-      },
-      {
-       "output_type": "stream",
-       "stream": "stdout",
-       "text": [
-        "\r",
-        " [====================  42%                       ]  415 of 1000 complete"
-       ]
-      },
-      {
-       "output_type": "stream",
-       "stream": "stdout",
-       "text": [
-        "\r",
-        " [====================  42%                       ]  416 of 1000 complete"
-       ]
-      },
-      {
-       "output_type": "stream",
-       "stream": "stdout",
-       "text": [
-        "\r",
-        " [====================  42%                       ]  417 of 1000 complete"
-       ]
-      },
-      {
-       "output_type": "stream",
-       "stream": "stdout",
-       "text": [
-        "\r",
-        " [====================  42%                       ]  418 of 1000 complete"
-       ]
-      },
-      {
-       "output_type": "stream",
-       "stream": "stdout",
-       "text": [
-        "\r",
-        " [====================  42%                       ]  419 of 1000 complete"
-       ]
-      },
-      {
-       "output_type": "stream",
-       "stream": "stdout",
-       "text": [
-        "\r",
-        " [====================  42%                       ]  420 of 1000 complete"
-       ]
-      },
-      {
-       "output_type": "stream",
-       "stream": "stdout",
-       "text": [
-        "\r",
-        " [====================  42%                       ]  421 of 1000 complete"
-       ]
-      },
-      {
-       "output_type": "stream",
-       "stream": "stdout",
-       "text": [
-        "\r",
-        " [====================  42%                       ]  422 of 1000 complete"
-       ]
-      },
-      {
-       "output_type": "stream",
-       "stream": "stdout",
-       "text": [
-        "\r",
-        " [====================  42%                       ]  423 of 1000 complete"
-       ]
-      },
-      {
-       "output_type": "stream",
-       "stream": "stdout",
-       "text": [
-        "\r",
-        " [====================  42%                       ]  424 of 1000 complete"
-       ]
-      },
-      {
-       "output_type": "stream",
-       "stream": "stdout",
-       "text": [
-        "\r",
-        " [====================  42%                       ]  425 of 1000 complete"
-       ]
-      },
-      {
-       "output_type": "stream",
-       "stream": "stdout",
-       "text": [
-        "\r",
-        " [===================== 43%                       ]  426 of 1000 complete"
-       ]
-      },
-      {
-       "output_type": "stream",
-       "stream": "stdout",
-       "text": [
-        "\r",
-        " [===================== 43%                       ]  427 of 1000 complete"
-       ]
-      },
-      {
-       "output_type": "stream",
-       "stream": "stdout",
-       "text": [
-        "\r",
-        " [===================== 43%                       ]  428 of 1000 complete"
-       ]
-      },
-      {
-       "output_type": "stream",
-       "stream": "stdout",
-       "text": [
-        "\r",
-        " [===================== 43%                       ]  429 of 1000 complete"
-       ]
-      },
-      {
-       "output_type": "stream",
-       "stream": "stdout",
-       "text": [
-        "\r",
-        " [===================== 43%                       ]  430 of 1000 complete"
-       ]
-      },
-      {
-       "output_type": "stream",
-       "stream": "stdout",
-       "text": [
-        "\r",
-        " [===================== 43%                       ]  431 of 1000 complete"
-       ]
-      },
-      {
-       "output_type": "stream",
-       "stream": "stdout",
-       "text": [
-        "\r",
-        " [===================== 43%                       ]  432 of 1000 complete"
-       ]
-      },
-      {
-       "output_type": "stream",
-       "stream": "stdout",
-       "text": [
-        "\r",
-        " [===================== 43%                       ]  433 of 1000 complete"
-       ]
-      },
-      {
-       "output_type": "stream",
-       "stream": "stdout",
-       "text": [
-        "\r",
-        " [===================== 43%                       ]  434 of 1000 complete"
-       ]
-      },
-      {
-       "output_type": "stream",
-       "stream": "stdout",
-       "text": [
-        "\r",
-        " [===================== 44%                       ]  435 of 1000 complete"
-       ]
-      },
-      {
-       "output_type": "stream",
-       "stream": "stdout",
-       "text": [
-        "\r",
-        " [===================== 44%                       ]  436 of 1000 complete"
-       ]
-      },
-      {
-       "output_type": "stream",
-       "stream": "stdout",
-       "text": [
-        "\r",
-        " [===================== 44%                       ]  437 of 1000 complete"
-       ]
-      },
-      {
-       "output_type": "stream",
-       "stream": "stdout",
-       "text": [
-        "\r",
-        " [===================== 44%                       ]  438 of 1000 complete"
-       ]
-      },
-      {
-       "output_type": "stream",
-       "stream": "stdout",
-       "text": [
-        "\r",
-        " [===================== 44%                       ]  439 of 1000 complete"
-       ]
-      },
-      {
-       "output_type": "stream",
-       "stream": "stdout",
-       "text": [
-        "\r",
-        " [===================== 44%                       ]  440 of 1000 complete"
-       ]
-      },
-      {
-       "output_type": "stream",
-       "stream": "stdout",
-       "text": [
-        "\r",
-        " [===================== 44%                       ]  441 of 1000 complete"
-       ]
-      },
-      {
-       "output_type": "stream",
-       "stream": "stdout",
-       "text": [
-        "\r",
-        " [===================== 44%                       ]  442 of 1000 complete"
-       ]
-      },
-      {
-       "output_type": "stream",
-       "stream": "stdout",
-       "text": [
-        "\r",
-        " [===================== 44%                       ]  443 of 1000 complete"
-       ]
-      },
-      {
-       "output_type": "stream",
-       "stream": "stdout",
-       "text": [
-        "\r",
-        " [===================== 44%                       ]  444 of 1000 complete"
-       ]
-      },
-      {
-       "output_type": "stream",
-       "stream": "stdout",
-       "text": [
-        "\r",
-        " [===================== 44%                       ]  445 of 1000 complete"
-       ]
-      },
-      {
-       "output_type": "stream",
-       "stream": "stdout",
-       "text": [
-        "\r",
-        " [======================45%                       ]  446 of 1000 complete"
-       ]
-      },
-      {
-       "output_type": "stream",
-       "stream": "stdout",
-       "text": [
-        "\r",
-        " [======================45%                       ]  447 of 1000 complete"
-       ]
-      },
-      {
-       "output_type": "stream",
-       "stream": "stdout",
-       "text": [
-        "\r",
-        " [======================45%                       ]  448 of 1000 complete"
-       ]
-      },
-      {
-       "output_type": "stream",
-       "stream": "stdout",
-       "text": [
-        "\r",
-        " [======================45%                       ]  449 of 1000 complete"
-       ]
-      },
-      {
-       "output_type": "stream",
-       "stream": "stdout",
-       "text": [
-        "\r",
-        " [======================45%                       ]  450 of 1000 complete"
-       ]
-      },
-      {
-       "output_type": "stream",
-       "stream": "stdout",
-       "text": [
-        "\r",
-        " [======================45%                       ]  451 of 1000 complete"
-       ]
-      },
-      {
-       "output_type": "stream",
-       "stream": "stdout",
-       "text": [
-        "\r",
-        " [======================45%                       ]  452 of 1000 complete"
-       ]
-      },
-      {
-       "output_type": "stream",
-       "stream": "stdout",
-       "text": [
-        "\r",
-        " [======================45%                       ]  453 of 1000 complete"
-       ]
-      },
-      {
-       "output_type": "stream",
-       "stream": "stdout",
-       "text": [
-        "\r",
-        " [======================45%                       ]  454 of 1000 complete"
-       ]
-      },
-      {
-       "output_type": "stream",
-       "stream": "stdout",
-       "text": [
-        "\r",
-        " [======================46%                       ]  455 of 1000 complete"
-       ]
-      },
-      {
-       "output_type": "stream",
-       "stream": "stdout",
-       "text": [
-        "\r",
-        " [======================46%                       ]  456 of 1000 complete"
-       ]
-      },
-      {
-       "output_type": "stream",
-       "stream": "stdout",
-       "text": [
-        "\r",
-        " [======================46%                       ]  457 of 1000 complete"
-       ]
-      },
-      {
-       "output_type": "stream",
-       "stream": "stdout",
-       "text": [
-        "\r",
-        " [======================46%                       ]  458 of 1000 complete"
-       ]
-      },
-      {
-       "output_type": "stream",
-       "stream": "stdout",
-       "text": [
-        "\r",
-        " [======================46%                       ]  459 of 1000 complete"
-       ]
-      },
-      {
-       "output_type": "stream",
-       "stream": "stdout",
-       "text": [
-        "\r",
-        " [======================46%                       ]  460 of 1000 complete"
-       ]
-      },
-      {
-       "output_type": "stream",
-       "stream": "stdout",
-       "text": [
-        "\r",
-        " [======================46%                       ]  461 of 1000 complete"
-       ]
-      },
-      {
-       "output_type": "stream",
-       "stream": "stdout",
-       "text": [
-        "\r",
-        " [======================46%                       ]  462 of 1000 complete"
-       ]
-      },
-      {
-       "output_type": "stream",
-       "stream": "stdout",
-       "text": [
-        "\r",
-        " [======================46%                       ]  463 of 1000 complete"
-       ]
-      },
-      {
-       "output_type": "stream",
-       "stream": "stdout",
-       "text": [
-        "\r",
-        " [======================46%                       ]  464 of 1000 complete"
-       ]
-      },
-      {
-       "output_type": "stream",
-       "stream": "stdout",
-       "text": [
-        "\r",
-        " [======================46%                       ]  465 of 1000 complete"
-       ]
-      },
-      {
-       "output_type": "stream",
-       "stream": "stdout",
-       "text": [
-        "\r",
-        " [======================47%                       ]  466 of 1000 complete"
-       ]
-      },
-      {
-       "output_type": "stream",
-       "stream": "stdout",
-       "text": [
-        "\r",
-        " [======================47%                       ]  467 of 1000 complete"
-       ]
-      },
-      {
-       "output_type": "stream",
-       "stream": "stdout",
-       "text": [
-        "\r",
-        " [======================47%                       ]  468 of 1000 complete"
-       ]
-      },
-      {
-       "output_type": "stream",
-       "stream": "stdout",
-       "text": [
-        "\r",
-        " [======================47%                       ]  469 of 1000 complete"
-       ]
-      },
-      {
-       "output_type": "stream",
-       "stream": "stdout",
-       "text": [
-        "\r",
-        " [======================47%                       ]  470 of 1000 complete"
-       ]
-      },
-      {
-       "output_type": "stream",
-       "stream": "stdout",
-       "text": [
-        "\r",
-        " [======================47%                       ]  471 of 1000 complete"
-       ]
-      },
-      {
-       "output_type": "stream",
-       "stream": "stdout",
-       "text": [
-        "\r",
-        " [======================47%                       ]  472 of 1000 complete"
-       ]
-      },
-      {
-       "output_type": "stream",
-       "stream": "stdout",
-       "text": [
-        "\r",
-        " [======================47%                       ]  473 of 1000 complete"
-       ]
-      },
-      {
-       "output_type": "stream",
-       "stream": "stdout",
-       "text": [
-        "\r",
-        " [======================47%                       ]  474 of 1000 complete"
-       ]
-      },
-      {
-       "output_type": "stream",
-       "stream": "stdout",
-       "text": [
-        "\r",
-        " [======================48%                       ]  475 of 1000 complete"
-       ]
-      },
-      {
-       "output_type": "stream",
-       "stream": "stdout",
-       "text": [
-        "\r",
-        " [======================48%                       ]  476 of 1000 complete"
-       ]
-      },
-      {
-       "output_type": "stream",
-       "stream": "stdout",
-       "text": [
-        "\r",
-        " [======================48%                       ]  477 of 1000 complete"
-       ]
-      },
-      {
-       "output_type": "stream",
-       "stream": "stdout",
-       "text": [
-        "\r",
-        " [======================48%                       ]  478 of 1000 complete"
-       ]
-      },
-      {
-       "output_type": "stream",
-       "stream": "stdout",
-       "text": [
-        "\r",
-        " [======================48%                       ]  479 of 1000 complete"
-       ]
-      },
-      {
-       "output_type": "stream",
-       "stream": "stdout",
-       "text": [
-        "\r",
-        " [======================48%                       ]  480 of 1000 complete"
-       ]
-      },
-      {
-       "output_type": "stream",
-       "stream": "stdout",
-       "text": [
-        "\r",
-        " [======================48%                       ]  481 of 1000 complete"
-       ]
-      },
-      {
-       "output_type": "stream",
-       "stream": "stdout",
-       "text": [
-        "\r",
-        " [======================48%                       ]  482 of 1000 complete"
-       ]
-      },
-      {
-       "output_type": "stream",
-       "stream": "stdout",
-       "text": [
-        "\r",
-        " [======================48%                       ]  483 of 1000 complete"
-       ]
-      },
-      {
-       "output_type": "stream",
-       "stream": "stdout",
-       "text": [
-        "\r",
-        " [======================48%                       ]  484 of 1000 complete"
-       ]
-      },
-      {
-       "output_type": "stream",
-       "stream": "stdout",
-       "text": [
-        "\r",
-        " [======================48%                       ]  485 of 1000 complete"
-       ]
-      },
-      {
-       "output_type": "stream",
-       "stream": "stdout",
-       "text": [
-        "\r",
-        " [======================49%                       ]  486 of 1000 complete"
-       ]
-      },
-      {
-       "output_type": "stream",
-       "stream": "stdout",
-       "text": [
-        "\r",
-        " [======================49%                       ]  487 of 1000 complete"
-       ]
-      },
-      {
-       "output_type": "stream",
-       "stream": "stdout",
-       "text": [
-        "\r",
-        " [======================49%                       ]  488 of 1000 complete"
-       ]
-      },
-      {
-       "output_type": "stream",
-       "stream": "stdout",
-       "text": [
-        "\r",
-        " [======================49%                       ]  489 of 1000 complete"
-       ]
-      },
-      {
-       "output_type": "stream",
-       "stream": "stdout",
-       "text": [
-        "\r",
-        " [======================49%                       ]  490 of 1000 complete"
-       ]
-      },
-      {
-       "output_type": "stream",
-       "stream": "stdout",
-       "text": [
-        "\r",
-        " [======================49%                       ]  491 of 1000 complete"
-       ]
-      },
-      {
-       "output_type": "stream",
-       "stream": "stdout",
-       "text": [
-        "\r",
-        " [======================49%                       ]  492 of 1000 complete"
-       ]
-      },
-      {
-       "output_type": "stream",
-       "stream": "stdout",
-       "text": [
-        "\r",
-        " [======================49%                       ]  493 of 1000 complete"
-       ]
-      },
-      {
-       "output_type": "stream",
-       "stream": "stdout",
-       "text": [
-        "\r",
-        " [======================49%                       ]  494 of 1000 complete"
-       ]
-      },
-      {
-       "output_type": "stream",
-       "stream": "stdout",
-       "text": [
-        "\r",
-        " [======================50%                       ]  495 of 1000 complete"
-       ]
-      },
-      {
-       "output_type": "stream",
-       "stream": "stdout",
-       "text": [
-        "\r",
-        " [======================50%                       ]  496 of 1000 complete"
-       ]
-      },
-      {
-       "output_type": "stream",
-       "stream": "stdout",
-       "text": [
-        "\r",
-        " [======================50%                       ]  497 of 1000 complete"
-       ]
-      },
-      {
-       "output_type": "stream",
-       "stream": "stdout",
-       "text": [
-        "\r",
-        " [======================50%                       ]  498 of 1000 complete"
-       ]
-      },
-      {
-       "output_type": "stream",
-       "stream": "stdout",
-       "text": [
-        "\r",
-        " [======================50%                       ]  499 of 1000 complete"
-       ]
-      },
-      {
-       "output_type": "stream",
-       "stream": "stdout",
-       "text": [
-        "\r",
-        " [======================50%                       ]  500 of 1000 complete"
-       ]
-      },
-      {
-       "output_type": "stream",
-       "stream": "stdout",
-       "text": [
-        "\r",
-        " [======================50%                       ]  501 of 1000 complete"
-       ]
-      },
-      {
-       "output_type": "stream",
-       "stream": "stdout",
-       "text": [
-        "\r",
-        " [======================50%                       ]  502 of 1000 complete"
-       ]
-      },
-      {
-       "output_type": "stream",
-       "stream": "stdout",
-       "text": [
-        "\r",
-        " [======================50%                       ]  503 of 1000 complete"
-       ]
-      },
-      {
-       "output_type": "stream",
-       "stream": "stdout",
-       "text": [
-        "\r",
-        " [======================50%                       ]  504 of 1000 complete"
-       ]
-      },
-      {
-       "output_type": "stream",
-       "stream": "stdout",
-       "text": [
-        "\r",
-        " [======================50%                       ]  505 of 1000 complete"
-       ]
-      },
-      {
-       "output_type": "stream",
-       "stream": "stdout",
-       "text": [
-        "\r",
-        " [======================51%                       ]  506 of 1000 complete"
-       ]
-      },
-      {
-       "output_type": "stream",
-       "stream": "stdout",
-       "text": [
-        "\r",
-        " [======================51%                       ]  507 of 1000 complete"
-       ]
-      },
-      {
-       "output_type": "stream",
-       "stream": "stdout",
-       "text": [
-        "\r",
-        " [======================51%                       ]  508 of 1000 complete"
-       ]
-      },
-      {
-       "output_type": "stream",
-       "stream": "stdout",
-       "text": [
-        "\r",
-        " [======================51%                       ]  509 of 1000 complete"
-       ]
-      },
-      {
-       "output_type": "stream",
-       "stream": "stdout",
-       "text": [
-        "\r",
-        " [======================51%                       ]  510 of 1000 complete"
-       ]
-      },
-      {
-       "output_type": "stream",
-       "stream": "stdout",
-       "text": [
-        "\r",
-        " [======================51%                       ]  511 of 1000 complete"
-       ]
-      },
-      {
-       "output_type": "stream",
-       "stream": "stdout",
-       "text": [
-        "\r",
-        " [======================51%                       ]  512 of 1000 complete"
-       ]
-      },
-      {
-       "output_type": "stream",
-       "stream": "stdout",
-       "text": [
-        "\r",
-        " [======================51%                       ]  513 of 1000 complete"
-       ]
-      },
-      {
-       "output_type": "stream",
-       "stream": "stdout",
-       "text": [
-        "\r",
-        " [======================51%                       ]  514 of 1000 complete"
-       ]
-      },
-      {
-       "output_type": "stream",
-       "stream": "stdout",
-       "text": [
-        "\r",
-        " [======================52%                       ]  515 of 1000 complete"
-       ]
-      },
-      {
-       "output_type": "stream",
-       "stream": "stdout",
-       "text": [
-        "\r",
-        " [======================52%                       ]  516 of 1000 complete"
-       ]
-      },
-      {
-       "output_type": "stream",
-       "stream": "stdout",
-       "text": [
-        "\r",
-        " [======================52%                       ]  517 of 1000 complete"
-       ]
-      },
-      {
-       "output_type": "stream",
-       "stream": "stdout",
-       "text": [
-        "\r",
-        " [======================52%                       ]  518 of 1000 complete"
-       ]
-      },
-      {
-       "output_type": "stream",
-       "stream": "stdout",
-       "text": [
-        "\r",
-        " [======================52%                       ]  519 of 1000 complete"
-       ]
-      },
-      {
-       "output_type": "stream",
-       "stream": "stdout",
-       "text": [
-        "\r",
-        " [======================52%                       ]  520 of 1000 complete"
-       ]
-      },
-      {
-       "output_type": "stream",
-       "stream": "stdout",
-       "text": [
-        "\r",
-        " [======================52%                       ]  521 of 1000 complete"
-       ]
-      },
-      {
-       "output_type": "stream",
-       "stream": "stdout",
-       "text": [
-        "\r",
-        " [======================52%                       ]  522 of 1000 complete"
-       ]
-      },
-      {
-       "output_type": "stream",
-       "stream": "stdout",
-       "text": [
-        "\r",
-        " [======================52%                       ]  523 of 1000 complete"
-       ]
-      },
-      {
-       "output_type": "stream",
-       "stream": "stdout",
-       "text": [
-        "\r",
-        " [======================52%                       ]  524 of 1000 complete"
-       ]
-      },
-      {
-       "output_type": "stream",
-       "stream": "stdout",
-       "text": [
-        "\r",
-        " [======================52%                       ]  525 of 1000 complete"
-       ]
-      },
-      {
-       "output_type": "stream",
-       "stream": "stdout",
-       "text": [
-        "\r",
-        " [======================53%                       ]  526 of 1000 complete"
-       ]
-      },
-      {
-       "output_type": "stream",
-       "stream": "stdout",
-       "text": [
-        "\r",
-        " [======================53%                       ]  527 of 1000 complete"
-       ]
-      },
-      {
-       "output_type": "stream",
-       "stream": "stdout",
-       "text": [
-        "\r",
-        " [======================53%                       ]  528 of 1000 complete"
-       ]
-      },
-      {
-       "output_type": "stream",
-       "stream": "stdout",
-       "text": [
-        "\r",
-        " [======================53%                       ]  529 of 1000 complete"
-       ]
-      },
-      {
-       "output_type": "stream",
-       "stream": "stdout",
-       "text": [
-        "\r",
-        " [======================53%                       ]  530 of 1000 complete"
-       ]
-      },
-      {
-       "output_type": "stream",
-       "stream": "stdout",
-       "text": [
-        "\r",
-        " [======================53%                       ]  531 of 1000 complete"
-       ]
-      },
-      {
-       "output_type": "stream",
-       "stream": "stdout",
-       "text": [
-        "\r",
-        " [======================53%                       ]  532 of 1000 complete"
-       ]
-      },
-      {
-       "output_type": "stream",
-       "stream": "stdout",
-       "text": [
-        "\r",
-        " [======================53%                       ]  533 of 1000 complete"
-       ]
-      },
-      {
-       "output_type": "stream",
-       "stream": "stdout",
-       "text": [
-        "\r",
-        " [======================53%                       ]  534 of 1000 complete"
-       ]
-      },
-      {
-       "output_type": "stream",
-       "stream": "stdout",
-       "text": [
-        "\r",
-        " [======================54%=                      ]  535 of 1000 complete"
-       ]
-      },
-      {
-       "output_type": "stream",
-       "stream": "stdout",
-       "text": [
-        "\r",
-        " [======================54%=                      ]  536 of 1000 complete"
-       ]
-      },
-      {
-       "output_type": "stream",
-       "stream": "stdout",
-       "text": [
-        "\r",
-        " [======================54%=                      ]  537 of 1000 complete"
-       ]
-      },
-      {
-       "output_type": "stream",
-       "stream": "stdout",
-       "text": [
-        "\r",
-        " [======================54%=                      ]  538 of 1000 complete"
-       ]
-      },
-      {
-       "output_type": "stream",
-       "stream": "stdout",
-       "text": [
-        "\r",
-        " [======================54%=                      ]  539 of 1000 complete"
-       ]
-      },
-      {
-       "output_type": "stream",
-       "stream": "stdout",
-       "text": [
-        "\r",
-        " [======================54%=                      ]  540 of 1000 complete"
-       ]
-      },
-      {
-       "output_type": "stream",
-       "stream": "stdout",
-       "text": [
-        "\r",
-        " [======================54%=                      ]  541 of 1000 complete"
-       ]
-      },
-      {
-       "output_type": "stream",
-       "stream": "stdout",
-       "text": [
-        "\r",
-        " [======================54%=                      ]  542 of 1000 complete"
-       ]
-      },
-      {
-       "output_type": "stream",
-       "stream": "stdout",
-       "text": [
-        "\r",
-        " [======================54%=                      ]  543 of 1000 complete"
-       ]
-      },
-      {
-       "output_type": "stream",
-       "stream": "stdout",
-       "text": [
-        "\r",
-        " [======================54%=                      ]  544 of 1000 complete"
-       ]
-      },
-      {
-       "output_type": "stream",
-       "stream": "stdout",
-       "text": [
-        "\r",
-        " [======================55%=                      ]  545 of 1000 complete"
-       ]
-      },
-      {
-       "output_type": "stream",
-       "stream": "stdout",
-       "text": [
-        "\r",
-        " [======================55%=                      ]  546 of 1000 complete"
-       ]
-      },
-      {
-       "output_type": "stream",
-       "stream": "stdout",
-       "text": [
-        "\r",
-        " [======================55%=                      ]  547 of 1000 complete"
-       ]
-      },
-      {
-       "output_type": "stream",
-       "stream": "stdout",
-       "text": [
-        "\r",
-        " [======================55%=                      ]  548 of 1000 complete"
-       ]
-      },
-      {
-       "output_type": "stream",
-       "stream": "stdout",
-       "text": [
-        "\r",
-        " [======================55%=                      ]  549 of 1000 complete"
-       ]
-      },
-      {
-       "output_type": "stream",
-       "stream": "stdout",
-       "text": [
-        "\r",
-        " [======================55%=                      ]  550 of 1000 complete"
-       ]
-      },
-      {
-       "output_type": "stream",
-       "stream": "stdout",
-       "text": [
-        "\r",
-        " [======================55%=                      ]  551 of 1000 complete"
-       ]
-      },
-      {
-       "output_type": "stream",
-       "stream": "stdout",
-       "text": [
-        "\r",
-        " [======================55%=                      ]  552 of 1000 complete"
-       ]
-      },
-      {
-       "output_type": "stream",
-       "stream": "stdout",
-       "text": [
-        "\r",
-        " [======================55%=                      ]  553 of 1000 complete"
-       ]
-      },
-      {
-       "output_type": "stream",
-       "stream": "stdout",
-       "text": [
-        "\r",
-        " [======================55%=                      ]  554 of 1000 complete"
-       ]
-      },
-      {
-       "output_type": "stream",
-       "stream": "stdout",
-       "text": [
-        "\r",
-        " [======================56%==                     ]  555 of 1000 complete"
-       ]
-      },
-      {
-       "output_type": "stream",
-       "stream": "stdout",
-       "text": [
-        "\r",
-        " [======================56%==                     ]  556 of 1000 complete"
-       ]
-      },
-      {
-       "output_type": "stream",
-       "stream": "stdout",
-       "text": [
-        "\r",
-        " [======================56%==                     ]  557 of 1000 complete"
-       ]
-      },
-      {
-       "output_type": "stream",
-       "stream": "stdout",
-       "text": [
-        "\r",
-        " [======================56%==                     ]  558 of 1000 complete"
-       ]
-      },
-      {
-       "output_type": "stream",
-       "stream": "stdout",
-       "text": [
-        "\r",
-        " [======================56%==                     ]  559 of 1000 complete"
-       ]
-      },
-      {
-       "output_type": "stream",
-       "stream": "stdout",
-       "text": [
-        "\r",
-        " [======================56%==                     ]  560 of 1000 complete"
-       ]
-      },
-      {
-       "output_type": "stream",
-       "stream": "stdout",
-       "text": [
-        "\r",
-        " [======================56%==                     ]  561 of 1000 complete"
-       ]
-      },
-      {
-       "output_type": "stream",
-       "stream": "stdout",
-       "text": [
-        "\r",
-        " [======================56%==                     ]  562 of 1000 complete"
-       ]
-      },
-      {
-       "output_type": "stream",
-       "stream": "stdout",
-       "text": [
-        "\r",
-        " [======================56%==                     ]  563 of 1000 complete"
-       ]
-      },
-      {
-       "output_type": "stream",
-       "stream": "stdout",
-       "text": [
-        "\r",
-        " [======================56%==                     ]  564 of 1000 complete"
-       ]
-      },
-      {
-       "output_type": "stream",
-       "stream": "stdout",
-       "text": [
-        "\r",
-        " [======================56%==                     ]  565 of 1000 complete"
-       ]
-      },
-      {
-       "output_type": "stream",
-       "stream": "stdout",
-       "text": [
-        "\r",
-        " [======================57%==                     ]  566 of 1000 complete"
-       ]
-      },
-      {
-       "output_type": "stream",
-       "stream": "stdout",
-       "text": [
-        "\r",
-        " [======================57%==                     ]  567 of 1000 complete"
-       ]
-      },
-      {
-       "output_type": "stream",
-       "stream": "stdout",
-       "text": [
-        "\r",
-        " [======================57%==                     ]  568 of 1000 complete"
-       ]
-      },
-      {
-       "output_type": "stream",
-       "stream": "stdout",
-       "text": [
-        "\r",
-        " [======================57%==                     ]  569 of 1000 complete"
-       ]
-      },
-      {
-       "output_type": "stream",
-       "stream": "stdout",
-       "text": [
-        "\r",
-        " [======================57%==                     ]  570 of 1000 complete"
-       ]
-      },
-      {
-       "output_type": "stream",
-       "stream": "stdout",
-       "text": [
-        "\r",
-        " [======================57%==                     ]  571 of 1000 complete"
-       ]
-      },
-      {
-       "output_type": "stream",
-       "stream": "stdout",
-       "text": [
-        "\r",
-        " [======================57%==                     ]  572 of 1000 complete"
-       ]
-      },
-      {
-       "output_type": "stream",
-       "stream": "stdout",
-       "text": [
-        "\r",
-        " [======================57%==                     ]  573 of 1000 complete"
-       ]
-      },
-      {
-       "output_type": "stream",
-       "stream": "stdout",
-       "text": [
-        "\r",
-        " [======================57%==                     ]  574 of 1000 complete"
-       ]
-      },
-      {
-       "output_type": "stream",
-       "stream": "stdout",
-       "text": [
-        "\r",
-        " [======================57%==                     ]  575 of 1000 complete"
-       ]
-      },
-      {
-       "output_type": "stream",
-       "stream": "stdout",
-       "text": [
-        "\r",
-        " [======================58%===                    ]  576 of 1000 complete"
-       ]
-      },
-      {
-       "output_type": "stream",
-       "stream": "stdout",
-       "text": [
-        "\r",
-        " [======================58%===                    ]  577 of 1000 complete"
-       ]
-      },
-      {
-       "output_type": "stream",
-       "stream": "stdout",
-       "text": [
-        "\r",
-        " [======================58%===                    ]  578 of 1000 complete"
-       ]
-      },
-      {
-       "output_type": "stream",
-       "stream": "stdout",
-       "text": [
-        "\r",
-        " [======================58%===                    ]  579 of 1000 complete"
-       ]
-      },
-      {
-       "output_type": "stream",
-       "stream": "stdout",
-       "text": [
-        "\r",
-        " [======================58%===                    ]  580 of 1000 complete"
-       ]
-      },
-      {
-       "output_type": "stream",
-       "stream": "stdout",
-       "text": [
-        "\r",
-        " [======================58%===                    ]  581 of 1000 complete"
-       ]
-      },
-      {
-       "output_type": "stream",
-       "stream": "stdout",
-       "text": [
-        "\r",
-        " [======================58%===                    ]  582 of 1000 complete"
-       ]
-      },
-      {
-       "output_type": "stream",
-       "stream": "stdout",
-       "text": [
-        "\r",
-        " [======================58%===                    ]  583 of 1000 complete"
-       ]
-      },
-      {
-       "output_type": "stream",
-       "stream": "stdout",
-       "text": [
-        "\r",
-        " [======================58%===                    ]  584 of 1000 complete"
-       ]
-      },
-      {
-       "output_type": "stream",
-       "stream": "stdout",
-       "text": [
-        "\r",
-        " [======================58%===                    ]  585 of 1000 complete"
-       ]
-      },
-      {
-       "output_type": "stream",
-       "stream": "stdout",
-       "text": [
-        "\r",
-        " [======================59%===                    ]  586 of 1000 complete"
-       ]
-      },
-      {
-       "output_type": "stream",
-       "stream": "stdout",
-       "text": [
-        "\r",
-        " [======================59%===                    ]  587 of 1000 complete"
-       ]
-      },
-      {
-       "output_type": "stream",
-       "stream": "stdout",
-       "text": [
-        "\r",
-        " [======================59%===                    ]  588 of 1000 complete"
-       ]
-      },
-      {
-       "output_type": "stream",
-       "stream": "stdout",
-       "text": [
-        "\r",
-        " [======================59%===                    ]  589 of 1000 complete"
-       ]
-      },
-      {
-       "output_type": "stream",
-       "stream": "stdout",
-       "text": [
-        "\r",
-        " [======================59%===                    ]  590 of 1000 complete"
-       ]
-      },
-      {
-       "output_type": "stream",
-       "stream": "stdout",
-       "text": [
-        "\r",
-        " [======================59%===                    ]  591 of 1000 complete"
-       ]
-      },
-      {
-       "output_type": "stream",
-       "stream": "stdout",
-       "text": [
-        "\r",
-        " [======================59%===                    ]  592 of 1000 complete"
-       ]
-      },
-      {
-       "output_type": "stream",
-       "stream": "stdout",
-       "text": [
-        "\r",
-        " [======================59%===                    ]  593 of 1000 complete"
-       ]
-      },
-      {
-       "output_type": "stream",
-       "stream": "stdout",
-       "text": [
-        "\r",
-        " [======================59%===                    ]  594 of 1000 complete"
-       ]
-      },
-      {
-       "output_type": "stream",
-       "stream": "stdout",
-       "text": [
-        "\r",
-        " [======================60%====                   ]  595 of 1000 complete"
-       ]
-      },
-      {
-       "output_type": "stream",
-       "stream": "stdout",
-       "text": [
-        "\r",
-        " [======================60%====                   ]  596 of 1000 complete"
-       ]
-      },
-      {
-       "output_type": "stream",
-       "stream": "stdout",
-       "text": [
-        "\r",
-        " [======================60%====                   ]  597 of 1000 complete"
-       ]
-      },
-      {
-       "output_type": "stream",
-       "stream": "stdout",
-       "text": [
-        "\r",
-        " [======================60%====                   ]  598 of 1000 complete"
-       ]
-      },
-      {
-       "output_type": "stream",
-       "stream": "stdout",
-       "text": [
-        "\r",
-        " [======================60%====                   ]  599 of 1000 complete"
-       ]
-      },
-      {
-       "output_type": "stream",
-       "stream": "stdout",
-       "text": [
-        "\r",
-        " [======================60%====                   ]  600 of 1000 complete"
-       ]
-      },
-      {
-       "output_type": "stream",
-       "stream": "stdout",
-       "text": [
-        "\r",
-        " [======================60%====                   ]  601 of 1000 complete"
-       ]
-      },
-      {
-       "output_type": "stream",
-       "stream": "stdout",
-       "text": [
-        "\r",
-        " [======================60%====                   ]  602 of 1000 complete"
-       ]
-      },
-      {
-       "output_type": "stream",
-       "stream": "stdout",
-       "text": [
-        "\r",
-        " [======================60%====                   ]  603 of 1000 complete"
-       ]
-      },
-      {
-       "output_type": "stream",
-       "stream": "stdout",
-       "text": [
-        "\r",
-        " [======================60%====                   ]  604 of 1000 complete"
-       ]
-      },
-      {
-       "output_type": "stream",
-       "stream": "stdout",
-       "text": [
-        "\r",
-        " [======================60%====                   ]  605 of 1000 complete"
-       ]
-      },
-      {
-       "output_type": "stream",
-       "stream": "stdout",
-       "text": [
-        "\r",
-        " [======================61%====                   ]  606 of 1000 complete"
-       ]
-      },
-      {
-       "output_type": "stream",
-       "stream": "stdout",
-       "text": [
-        "\r",
-        " [======================61%====                   ]  607 of 1000 complete"
-       ]
-      },
-      {
-       "output_type": "stream",
-       "stream": "stdout",
-       "text": [
-        "\r",
-        " [======================61%====                   ]  608 of 1000 complete"
-       ]
-      },
-      {
-       "output_type": "stream",
-       "stream": "stdout",
-       "text": [
-        "\r",
-        " [======================61%====                   ]  609 of 1000 complete"
-       ]
-      },
-      {
-       "output_type": "stream",
-       "stream": "stdout",
-       "text": [
-        "\r",
-        " [======================61%====                   ]  610 of 1000 complete"
-       ]
-      },
-      {
-       "output_type": "stream",
-       "stream": "stdout",
-       "text": [
-        "\r",
-        " [======================61%====                   ]  611 of 1000 complete"
-       ]
-      },
-      {
-       "output_type": "stream",
-       "stream": "stdout",
-       "text": [
-        "\r",
-        " [======================61%====                   ]  612 of 1000 complete"
-       ]
-      },
-      {
-       "output_type": "stream",
-       "stream": "stdout",
-       "text": [
-        "\r",
-        " [======================61%====                   ]  613 of 1000 complete"
-       ]
-      },
-      {
-       "output_type": "stream",
-       "stream": "stdout",
-       "text": [
-        "\r",
-        " [======================61%====                   ]  614 of 1000 complete"
-       ]
-      },
-      {
-       "output_type": "stream",
-       "stream": "stdout",
-       "text": [
-        "\r",
-        " [======================62%=====                  ]  615 of 1000 complete"
-       ]
-      },
-      {
-       "output_type": "stream",
-       "stream": "stdout",
-       "text": [
-        "\r",
-        " [======================62%=====                  ]  616 of 1000 complete"
-       ]
-      },
-      {
-       "output_type": "stream",
-       "stream": "stdout",
-       "text": [
-        "\r",
-        " [======================62%=====                  ]  617 of 1000 complete"
-       ]
-      },
-      {
-       "output_type": "stream",
-       "stream": "stdout",
-       "text": [
-        "\r",
-        " [======================62%=====                  ]  618 of 1000 complete"
-       ]
-      },
-      {
-       "output_type": "stream",
-       "stream": "stdout",
-       "text": [
-        "\r",
-        " [======================62%=====                  ]  619 of 1000 complete"
-       ]
-      },
-      {
-       "output_type": "stream",
-       "stream": "stdout",
-       "text": [
-        "\r",
-        " [======================62%=====                  ]  620 of 1000 complete"
-       ]
-      },
-      {
-       "output_type": "stream",
-       "stream": "stdout",
-       "text": [
-        "\r",
-        " [======================62%=====                  ]  621 of 1000 complete"
-       ]
-      },
-      {
-       "output_type": "stream",
-       "stream": "stdout",
-       "text": [
-        "\r",
-        " [======================62%=====                  ]  622 of 1000 complete"
-       ]
-      },
-      {
-       "output_type": "stream",
-       "stream": "stdout",
-       "text": [
-        "\r",
-        " [======================62%=====                  ]  623 of 1000 complete"
-       ]
-      },
-      {
-       "output_type": "stream",
-       "stream": "stdout",
-       "text": [
-        "\r",
-        " [======================62%=====                  ]  624 of 1000 complete"
-       ]
-      },
-      {
-       "output_type": "stream",
-       "stream": "stdout",
-       "text": [
-        "\r",
-        " [======================62%=====                  ]  625 of 1000 complete"
-       ]
-      },
-      {
-       "output_type": "stream",
-       "stream": "stdout",
-       "text": [
-        "\r",
-        " [======================63%=====                  ]  626 of 1000 complete"
-       ]
-      },
-      {
-       "output_type": "stream",
-       "stream": "stdout",
-       "text": [
-        "\r",
-        " [======================63%=====                  ]  627 of 1000 complete"
-       ]
-      },
-      {
-       "output_type": "stream",
-       "stream": "stdout",
-       "text": [
-        "\r",
-        " [======================63%=====                  ]  628 of 1000 complete"
-       ]
-      },
-      {
-       "output_type": "stream",
-       "stream": "stdout",
-       "text": [
-        "\r",
-        " [======================63%=====                  ]  629 of 1000 complete"
-       ]
-      },
-      {
-       "output_type": "stream",
-       "stream": "stdout",
-       "text": [
-        "\r",
-        " [======================63%=====                  ]  630 of 1000 complete"
-       ]
-      },
-      {
-       "output_type": "stream",
-       "stream": "stdout",
-       "text": [
-        "\r",
-        " [======================63%=====                  ]  631 of 1000 complete"
-       ]
-      },
-      {
-       "output_type": "stream",
-       "stream": "stdout",
-       "text": [
-        "\r",
-        " [======================63%=====                  ]  632 of 1000 complete"
-       ]
-      },
-      {
-       "output_type": "stream",
-       "stream": "stdout",
-       "text": [
-        "\r",
-        " [======================63%=====                  ]  633 of 1000 complete"
-       ]
-      },
-      {
-       "output_type": "stream",
-       "stream": "stdout",
-       "text": [
-        "\r",
-        " [======================63%=====                  ]  634 of 1000 complete"
-       ]
-      },
-      {
-       "output_type": "stream",
-       "stream": "stdout",
-       "text": [
-        "\r",
-        " [======================64%======                 ]  635 of 1000 complete"
-       ]
-      },
-      {
-       "output_type": "stream",
-       "stream": "stdout",
-       "text": [
-        "\r",
-        " [======================64%======                 ]  636 of 1000 complete"
-       ]
-      },
-      {
-       "output_type": "stream",
-       "stream": "stdout",
-       "text": [
-        "\r",
-        " [======================64%======                 ]  637 of 1000 complete"
-       ]
-      },
-      {
-       "output_type": "stream",
-       "stream": "stdout",
-       "text": [
-        "\r",
-        " [======================64%======                 ]  638 of 1000 complete"
-       ]
-      },
-      {
-       "output_type": "stream",
-       "stream": "stdout",
-       "text": [
-        "\r",
-        " [======================64%======                 ]  639 of 1000 complete"
-       ]
-      },
-      {
-       "output_type": "stream",
-       "stream": "stdout",
-       "text": [
-        "\r",
-        " [======================64%======                 ]  640 of 1000 complete"
-       ]
-      },
-      {
-       "output_type": "stream",
-       "stream": "stdout",
-       "text": [
-        "\r",
-        " [======================64%======                 ]  641 of 1000 complete"
-       ]
-      },
-      {
-       "output_type": "stream",
-       "stream": "stdout",
-       "text": [
-        "\r",
-        " [======================64%======                 ]  642 of 1000 complete"
-       ]
-      },
-      {
-       "output_type": "stream",
-       "stream": "stdout",
-       "text": [
-        "\r",
-        " [======================64%======                 ]  643 of 1000 complete"
-       ]
-      },
-      {
-       "output_type": "stream",
-       "stream": "stdout",
-       "text": [
-        "\r",
-        " [======================64%======                 ]  644 of 1000 complete"
-       ]
-      },
-      {
-       "output_type": "stream",
-       "stream": "stdout",
-       "text": [
-        "\r",
-        " [======================64%======                 ]  645 of 1000 complete"
-       ]
-      },
-      {
-       "output_type": "stream",
-       "stream": "stdout",
-       "text": [
-        "\r",
-        " [======================65%======                 ]  646 of 1000 complete"
-       ]
-      },
-      {
-       "output_type": "stream",
-       "stream": "stdout",
-       "text": [
-        "\r",
-        " [======================65%======                 ]  647 of 1000 complete"
-       ]
-      },
-      {
-       "output_type": "stream",
-       "stream": "stdout",
-       "text": [
-        "\r",
-        " [======================65%======                 ]  648 of 1000 complete"
-       ]
-      },
-      {
-       "output_type": "stream",
-       "stream": "stdout",
-       "text": [
-        "\r",
-        " [======================65%======                 ]  649 of 1000 complete"
-       ]
-      },
-      {
-       "output_type": "stream",
-       "stream": "stdout",
-       "text": [
-        "\r",
-        " [======================65%======                 ]  650 of 1000 complete"
-       ]
-      },
-      {
-       "output_type": "stream",
-       "stream": "stdout",
-       "text": [
-        "\r",
-        " [======================65%======                 ]  651 of 1000 complete"
-       ]
-      },
-      {
-       "output_type": "stream",
-       "stream": "stdout",
-       "text": [
-        "\r",
-        " [======================65%======                 ]  652 of 1000 complete"
-       ]
-      },
-      {
-       "output_type": "stream",
-       "stream": "stdout",
-       "text": [
-        "\r",
-        " [======================65%======                 ]  653 of 1000 complete"
-       ]
-      },
-      {
-       "output_type": "stream",
-       "stream": "stdout",
-       "text": [
-        "\r",
-        " [======================65%======                 ]  654 of 1000 complete"
-       ]
-      },
-      {
-       "output_type": "stream",
-       "stream": "stdout",
-       "text": [
-        "\r",
-        " [======================66%=======                ]  655 of 1000 complete"
-       ]
-      },
-      {
-       "output_type": "stream",
-       "stream": "stdout",
-       "text": [
-        "\r",
-        " [======================66%=======                ]  656 of 1000 complete"
-       ]
-      },
-      {
-       "output_type": "stream",
-       "stream": "stdout",
-       "text": [
-        "\r",
-        " [======================66%=======                ]  657 of 1000 complete"
-       ]
-      },
-      {
-       "output_type": "stream",
-       "stream": "stdout",
-       "text": [
-        "\r",
-        " [======================66%=======                ]  658 of 1000 complete"
-       ]
-      },
-      {
-       "output_type": "stream",
-       "stream": "stdout",
-       "text": [
-        "\r",
-        " [======================66%=======                ]  659 of 1000 complete"
-       ]
-      },
-      {
-       "output_type": "stream",
-       "stream": "stdout",
-       "text": [
-        "\r",
-        " [======================66%=======                ]  660 of 1000 complete"
-       ]
-      },
-      {
-       "output_type": "stream",
-       "stream": "stdout",
-       "text": [
-        "\r",
-        " [======================66%=======                ]  661 of 1000 complete"
-       ]
-      },
-      {
-       "output_type": "stream",
-       "stream": "stdout",
-       "text": [
-        "\r",
-        " [======================66%=======                ]  662 of 1000 complete"
-       ]
-      },
-      {
-       "output_type": "stream",
-       "stream": "stdout",
-       "text": [
-        "\r",
-        " [======================66%=======                ]  663 of 1000 complete"
-       ]
-      },
-      {
-       "output_type": "stream",
-       "stream": "stdout",
-       "text": [
-        "\r",
-        " [======================66%=======                ]  664 of 1000 complete"
-       ]
-      },
-      {
-       "output_type": "stream",
-       "stream": "stdout",
-       "text": [
-        "\r",
-        " [======================66%=======                ]  665 of 1000 complete"
-       ]
-      },
-      {
-       "output_type": "stream",
-       "stream": "stdout",
-       "text": [
-        "\r",
-        " [======================67%=======                ]  666 of 1000 complete"
-       ]
-      },
-      {
-       "output_type": "stream",
-       "stream": "stdout",
-       "text": [
-        "\r",
-        " [======================67%=======                ]  667 of 1000 complete"
-       ]
-      },
-      {
-       "output_type": "stream",
-       "stream": "stdout",
-       "text": [
-        "\r",
-        " [======================67%=======                ]  668 of 1000 complete"
-       ]
-      },
-      {
-       "output_type": "stream",
-       "stream": "stdout",
-       "text": [
-        "\r",
-        " [======================67%=======                ]  669 of 1000 complete"
-       ]
-      },
-      {
-       "output_type": "stream",
-       "stream": "stdout",
-       "text": [
-        "\r",
-        " [======================67%=======                ]  670 of 1000 complete"
-       ]
-      },
-      {
-       "output_type": "stream",
-       "stream": "stdout",
-       "text": [
-        "\r",
-        " [======================67%=======                ]  671 of 1000 complete"
-       ]
-      },
-      {
-       "output_type": "stream",
-       "stream": "stdout",
-       "text": [
-        "\r",
-        " [======================67%=======                ]  672 of 1000 complete"
-       ]
-      },
-      {
-       "output_type": "stream",
-       "stream": "stdout",
-       "text": [
-        "\r",
-        " [======================67%=======                ]  673 of 1000 complete"
-       ]
-      },
-      {
-       "output_type": "stream",
-       "stream": "stdout",
-       "text": [
-        "\r",
-        " [======================67%=======                ]  674 of 1000 complete"
-       ]
-      },
-      {
-       "output_type": "stream",
-       "stream": "stdout",
-       "text": [
-        "\r",
-        " [======================68%========               ]  675 of 1000 complete"
-       ]
-      },
-      {
-       "output_type": "stream",
-       "stream": "stdout",
-       "text": [
-        "\r",
-        " [======================68%========               ]  676 of 1000 complete"
-       ]
-      },
-      {
-       "output_type": "stream",
-       "stream": "stdout",
-       "text": [
-        "\r",
-        " [======================68%========               ]  677 of 1000 complete"
-       ]
-      },
-      {
-       "output_type": "stream",
-       "stream": "stdout",
-       "text": [
-        "\r",
-        " [======================68%========               ]  678 of 1000 complete"
-       ]
-      },
-      {
-       "output_type": "stream",
-       "stream": "stdout",
-       "text": [
-        "\r",
-        " [======================68%========               ]  679 of 1000 complete"
-       ]
-      },
-      {
-       "output_type": "stream",
-       "stream": "stdout",
-       "text": [
-        "\r",
-        " [======================68%========               ]  680 of 1000 complete"
-       ]
-      },
-      {
-       "output_type": "stream",
-       "stream": "stdout",
-       "text": [
-        "\r",
-        " [======================68%========               ]  681 of 1000 complete"
-       ]
-      },
-      {
-       "output_type": "stream",
-       "stream": "stdout",
-       "text": [
-        "\r",
-        " [======================68%========               ]  682 of 1000 complete"
-       ]
-      },
-      {
-       "output_type": "stream",
-       "stream": "stdout",
-       "text": [
-        "\r",
-        " [======================68%========               ]  683 of 1000 complete"
-       ]
-      },
-      {
-       "output_type": "stream",
-       "stream": "stdout",
-       "text": [
-        "\r",
-        " [======================68%========               ]  684 of 1000 complete"
-       ]
-      },
-      {
-       "output_type": "stream",
-       "stream": "stdout",
-       "text": [
-        "\r",
-        " [======================68%========               ]  685 of 1000 complete"
-       ]
-      },
-      {
-       "output_type": "stream",
-       "stream": "stdout",
-       "text": [
-        "\r",
-        " [======================69%========               ]  686 of 1000 complete"
-       ]
-      },
-      {
-       "output_type": "stream",
-       "stream": "stdout",
-       "text": [
-        "\r",
-        " [======================69%========               ]  687 of 1000 complete"
-       ]
-      },
-      {
-       "output_type": "stream",
-       "stream": "stdout",
-       "text": [
-        "\r",
-        " [======================69%========               ]  688 of 1000 complete"
-       ]
-      },
-      {
-       "output_type": "stream",
-       "stream": "stdout",
-       "text": [
-        "\r",
-        " [======================69%========               ]  689 of 1000 complete"
-       ]
-      },
-      {
-       "output_type": "stream",
-       "stream": "stdout",
-       "text": [
-        "\r",
-        " [======================69%========               ]  690 of 1000 complete"
-       ]
-      },
-      {
-       "output_type": "stream",
-       "stream": "stdout",
-       "text": [
-        "\r",
-        " [======================69%========               ]  691 of 1000 complete"
-       ]
-      },
-      {
-       "output_type": "stream",
-       "stream": "stdout",
-       "text": [
-        "\r",
-        " [======================69%========               ]  692 of 1000 complete"
-       ]
-      },
-      {
-       "output_type": "stream",
-       "stream": "stdout",
-       "text": [
-        "\r",
-        " [======================69%========               ]  693 of 1000 complete"
-       ]
-      },
-      {
-       "output_type": "stream",
-       "stream": "stdout",
-       "text": [
-        "\r",
-        " [======================69%========               ]  694 of 1000 complete"
-       ]
-      },
-      {
-       "output_type": "stream",
-       "stream": "stdout",
-       "text": [
-        "\r",
-        " [======================70%=========              ]  695 of 1000 complete"
-       ]
-      },
-      {
-       "output_type": "stream",
-       "stream": "stdout",
-       "text": [
-        "\r",
-        " [======================70%=========              ]  696 of 1000 complete"
-       ]
-      },
-      {
-       "output_type": "stream",
-       "stream": "stdout",
-       "text": [
-        "\r",
-        " [======================70%=========              ]  697 of 1000 complete"
-       ]
-      },
-      {
-       "output_type": "stream",
-       "stream": "stdout",
-       "text": [
-        "\r",
-        " [======================70%=========              ]  698 of 1000 complete"
-       ]
-      },
-      {
-       "output_type": "stream",
-       "stream": "stdout",
-       "text": [
-        "\r",
-        " [======================70%=========              ]  699 of 1000 complete"
-       ]
-      },
-      {
-       "output_type": "stream",
-       "stream": "stdout",
-       "text": [
-        "\r",
-        " [======================70%=========              ]  700 of 1000 complete"
-       ]
-      },
-      {
-       "output_type": "stream",
-       "stream": "stdout",
-       "text": [
-        "\r",
-        " [======================70%=========              ]  701 of 1000 complete"
-       ]
-      },
-      {
-       "output_type": "stream",
-       "stream": "stdout",
-       "text": [
-        "\r",
-        " [======================70%=========              ]  702 of 1000 complete"
-       ]
-      },
-      {
-       "output_type": "stream",
-       "stream": "stdout",
-       "text": [
-        "\r",
-        " [======================70%=========              ]  703 of 1000 complete"
-       ]
-      },
-      {
-       "output_type": "stream",
-       "stream": "stdout",
-       "text": [
-        "\r",
-        " [======================70%=========              ]  704 of 1000 complete"
-       ]
-      },
-      {
-       "output_type": "stream",
-       "stream": "stdout",
-       "text": [
-        "\r",
-        " [======================70%=========              ]  705 of 1000 complete"
-       ]
-      },
-      {
-       "output_type": "stream",
-       "stream": "stdout",
-       "text": [
-        "\r",
-        " [======================71%=========              ]  706 of 1000 complete"
-       ]
-      },
-      {
-       "output_type": "stream",
-       "stream": "stdout",
-       "text": [
-        "\r",
-        " [======================71%=========              ]  707 of 1000 complete"
-       ]
-      },
-      {
-       "output_type": "stream",
-       "stream": "stdout",
-       "text": [
-        "\r",
-        " [======================71%=========              ]  708 of 1000 complete"
-       ]
-      },
-      {
-       "output_type": "stream",
-       "stream": "stdout",
-       "text": [
-        "\r",
-        " [======================71%=========              ]  709 of 1000 complete"
-       ]
-      },
-      {
-       "output_type": "stream",
-       "stream": "stdout",
-       "text": [
-        "\r",
-        " [======================71%=========              ]  710 of 1000 complete"
-       ]
-      },
-      {
-       "output_type": "stream",
-       "stream": "stdout",
-       "text": [
-        "\r",
-        " [======================71%=========              ]  711 of 1000 complete"
-       ]
-      },
-      {
-       "output_type": "stream",
-       "stream": "stdout",
-       "text": [
-        "\r",
-        " [======================71%=========              ]  712 of 1000 complete"
-       ]
-      },
-      {
-       "output_type": "stream",
-       "stream": "stdout",
-       "text": [
-        "\r",
-        " [======================71%=========              ]  713 of 1000 complete"
-       ]
-      },
-      {
-       "output_type": "stream",
-       "stream": "stdout",
-       "text": [
-        "\r",
-        " [======================71%=========              ]  714 of 1000 complete"
-       ]
-      },
-      {
-       "output_type": "stream",
-       "stream": "stdout",
-       "text": [
-        "\r",
-        " [======================72%==========             ]  715 of 1000 complete"
-       ]
-      },
-      {
-       "output_type": "stream",
-       "stream": "stdout",
-       "text": [
-        "\r",
-        " [======================72%==========             ]  716 of 1000 complete"
-       ]
-      },
-      {
-       "output_type": "stream",
-       "stream": "stdout",
-       "text": [
-        "\r",
-        " [======================72%==========             ]  717 of 1000 complete"
-       ]
-      },
-      {
-       "output_type": "stream",
-       "stream": "stdout",
-       "text": [
-        "\r",
-        " [======================72%==========             ]  718 of 1000 complete"
-       ]
-      },
-      {
-       "output_type": "stream",
-       "stream": "stdout",
-       "text": [
-        "\r",
-        " [======================72%==========             ]  719 of 1000 complete"
-       ]
-      },
-      {
-       "output_type": "stream",
-       "stream": "stdout",
-       "text": [
-        "\r",
-        " [======================72%==========             ]  720 of 1000 complete"
-       ]
-      },
-      {
-       "output_type": "stream",
-       "stream": "stdout",
-       "text": [
-        "\r",
-        " [======================72%==========             ]  721 of 1000 complete"
-       ]
-      },
-      {
-       "output_type": "stream",
-       "stream": "stdout",
-       "text": [
-        "\r",
-        " [======================72%==========             ]  722 of 1000 complete"
-       ]
-      },
-      {
-       "output_type": "stream",
-       "stream": "stdout",
-       "text": [
-        "\r",
-        " [======================72%==========             ]  723 of 1000 complete"
-       ]
-      },
-      {
-       "output_type": "stream",
-       "stream": "stdout",
-       "text": [
-        "\r",
-        " [======================72%==========             ]  724 of 1000 complete"
-       ]
-      },
-      {
-       "output_type": "stream",
-       "stream": "stdout",
-       "text": [
-        "\r",
-        " [======================72%==========             ]  725 of 1000 complete"
-       ]
-      },
-      {
-       "output_type": "stream",
-       "stream": "stdout",
-       "text": [
-        "\r",
-        " [======================73%==========             ]  726 of 1000 complete"
-       ]
-      },
-      {
-       "output_type": "stream",
-       "stream": "stdout",
-       "text": [
-        "\r",
-        " [======================73%==========             ]  727 of 1000 complete"
-       ]
-      },
-      {
-       "output_type": "stream",
-       "stream": "stdout",
-       "text": [
-        "\r",
-        " [======================73%==========             ]  728 of 1000 complete"
-       ]
-      },
-      {
-       "output_type": "stream",
-       "stream": "stdout",
-       "text": [
-        "\r",
-        " [======================73%==========             ]  729 of 1000 complete"
-       ]
-      },
-      {
-       "output_type": "stream",
-       "stream": "stdout",
-       "text": [
-        "\r",
-        " [======================73%==========             ]  730 of 1000 complete"
-       ]
-      },
-      {
-       "output_type": "stream",
-       "stream": "stdout",
-       "text": [
-        "\r",
-        " [======================73%==========             ]  731 of 1000 complete"
-       ]
-      },
-      {
-       "output_type": "stream",
-       "stream": "stdout",
-       "text": [
-        "\r",
-        " [======================73%==========             ]  732 of 1000 complete"
-       ]
-      },
-      {
-       "output_type": "stream",
-       "stream": "stdout",
-       "text": [
-        "\r",
-        " [======================73%==========             ]  733 of 1000 complete"
-       ]
-      },
-      {
-       "output_type": "stream",
-       "stream": "stdout",
-       "text": [
-        "\r",
-        " [======================73%==========             ]  734 of 1000 complete"
-       ]
-      },
-      {
-       "output_type": "stream",
-       "stream": "stdout",
-       "text": [
-        "\r",
-        " [======================74%===========            ]  735 of 1000 complete"
-       ]
-      },
-      {
-       "output_type": "stream",
-       "stream": "stdout",
-       "text": [
-        "\r",
-        " [======================74%===========            ]  736 of 1000 complete"
-       ]
-      },
-      {
-       "output_type": "stream",
-       "stream": "stdout",
-       "text": [
-        "\r",
-        " [======================74%===========            ]  737 of 1000 complete"
-       ]
-      },
-      {
-       "output_type": "stream",
-       "stream": "stdout",
-       "text": [
-        "\r",
-        " [======================74%===========            ]  738 of 1000 complete"
-       ]
-      },
-      {
-       "output_type": "stream",
-       "stream": "stdout",
-       "text": [
-        "\r",
-        " [======================74%===========            ]  739 of 1000 complete"
-       ]
-      },
-      {
-       "output_type": "stream",
-       "stream": "stdout",
-       "text": [
-        "\r",
-        " [======================74%===========            ]  740 of 1000 complete"
-       ]
-      },
-      {
-       "output_type": "stream",
-       "stream": "stdout",
-       "text": [
-        "\r",
-        " [======================74%===========            ]  741 of 1000 complete"
-       ]
-      },
-      {
-       "output_type": "stream",
-       "stream": "stdout",
-       "text": [
-        "\r",
-        " [======================74%===========            ]  742 of 1000 complete"
-       ]
-      },
-      {
-       "output_type": "stream",
-       "stream": "stdout",
-       "text": [
-        "\r",
-        " [======================74%===========            ]  743 of 1000 complete"
-       ]
-      },
-      {
-       "output_type": "stream",
-       "stream": "stdout",
-       "text": [
-        "\r",
-        " [======================74%===========            ]  744 of 1000 complete"
-       ]
-      },
-      {
-       "output_type": "stream",
-       "stream": "stdout",
-       "text": [
-        "\r",
-        " [======================74%===========            ]  745 of 1000 complete"
-       ]
-      },
-      {
-       "output_type": "stream",
-       "stream": "stdout",
-       "text": [
-        "\r",
-        " [======================75%===========            ]  746 of 1000 complete"
-       ]
-      },
-      {
-       "output_type": "stream",
-       "stream": "stdout",
-       "text": [
-        "\r",
-        " [======================75%===========            ]  747 of 1000 complete"
-       ]
-      },
-      {
-       "output_type": "stream",
-       "stream": "stdout",
-       "text": [
-        "\r",
-        " [======================75%===========            ]  748 of 1000 complete"
-       ]
-      },
-      {
-       "output_type": "stream",
-       "stream": "stdout",
-       "text": [
-        "\r",
-        " [======================75%===========            ]  749 of 1000 complete"
-       ]
-      },
-      {
-       "output_type": "stream",
-       "stream": "stdout",
-       "text": [
-        "\r",
-        " [======================75%===========            ]  750 of 1000 complete"
-       ]
-      },
-      {
-       "output_type": "stream",
-       "stream": "stdout",
-       "text": [
-        "\r",
-        " [======================75%===========            ]  751 of 1000 complete"
-       ]
-      },
-      {
-       "output_type": "stream",
-       "stream": "stdout",
-       "text": [
-        "\r",
-        " [======================75%===========            ]  752 of 1000 complete"
-       ]
-      },
-      {
-       "output_type": "stream",
-       "stream": "stdout",
-       "text": [
-        "\r",
-        " [======================75%===========            ]  753 of 1000 complete"
-       ]
-      },
-      {
-       "output_type": "stream",
-       "stream": "stdout",
-       "text": [
-        "\r",
-        " [======================75%===========            ]  754 of 1000 complete"
-       ]
-      },
-      {
-       "output_type": "stream",
-       "stream": "stdout",
-       "text": [
-        "\r",
-        " [======================76%===========            ]  755 of 1000 complete"
-       ]
-      },
-      {
-       "output_type": "stream",
-       "stream": "stdout",
-       "text": [
-        "\r",
-        " [======================76%===========            ]  756 of 1000 complete"
-       ]
-      },
-      {
-       "output_type": "stream",
-       "stream": "stdout",
-       "text": [
-        "\r",
-        " [======================76%===========            ]  757 of 1000 complete"
-       ]
-      },
-      {
-       "output_type": "stream",
-       "stream": "stdout",
-       "text": [
-        "\r",
-        " [======================76%===========            ]  758 of 1000 complete"
-       ]
-      },
-      {
-       "output_type": "stream",
-       "stream": "stdout",
-       "text": [
-        "\r",
-        " [======================76%===========            ]  759 of 1000 complete"
-       ]
-      },
-      {
-       "output_type": "stream",
-       "stream": "stdout",
-       "text": [
-        "\r",
-        " [======================76%===========            ]  760 of 1000 complete"
-       ]
-      },
-      {
-       "output_type": "stream",
-       "stream": "stdout",
-       "text": [
-        "\r",
-        " [======================76%===========            ]  761 of 1000 complete"
-       ]
-      },
-      {
-       "output_type": "stream",
-       "stream": "stdout",
-       "text": [
-        "\r",
-        " [======================76%===========            ]  762 of 1000 complete"
-       ]
-      },
-      {
-       "output_type": "stream",
-       "stream": "stdout",
-       "text": [
-        "\r",
-        " [======================76%===========            ]  763 of 1000 complete"
-       ]
-      },
-      {
-       "output_type": "stream",
-       "stream": "stdout",
-       "text": [
-        "\r",
-        " [======================76%===========            ]  764 of 1000 complete"
-       ]
-      },
-      {
-       "output_type": "stream",
-       "stream": "stdout",
-       "text": [
-        "\r",
-        " [======================76%===========            ]  765 of 1000 complete"
-       ]
-      },
-      {
-       "output_type": "stream",
-       "stream": "stdout",
-       "text": [
-        "\r",
-        " [======================77%============           ]  766 of 1000 complete"
-       ]
-      },
-      {
-       "output_type": "stream",
-       "stream": "stdout",
-       "text": [
-        "\r",
-        " [======================77%============           ]  767 of 1000 complete"
-       ]
-      },
-      {
-       "output_type": "stream",
-       "stream": "stdout",
-       "text": [
-        "\r",
-        " [======================77%============           ]  768 of 1000 complete"
-       ]
-      },
-      {
-       "output_type": "stream",
-       "stream": "stdout",
-       "text": [
-        "\r",
-        " [======================77%============           ]  769 of 1000 complete"
-       ]
-      },
-      {
-       "output_type": "stream",
-       "stream": "stdout",
-       "text": [
-        "\r",
-        " [======================77%============           ]  770 of 1000 complete"
-       ]
-      },
-      {
-       "output_type": "stream",
-       "stream": "stdout",
-       "text": [
-        "\r",
-        " [======================77%============           ]  771 of 1000 complete"
-       ]
-      },
-      {
-       "output_type": "stream",
-       "stream": "stdout",
-       "text": [
-        "\r",
-        " [======================77%============           ]  772 of 1000 complete"
-       ]
-      },
-      {
-       "output_type": "stream",
-       "stream": "stdout",
-       "text": [
-        "\r",
-        " [======================77%============           ]  773 of 1000 complete"
-       ]
-      },
-      {
-       "output_type": "stream",
-       "stream": "stdout",
-       "text": [
-        "\r",
-        " [======================77%============           ]  774 of 1000 complete"
-       ]
-      },
-      {
-       "output_type": "stream",
-       "stream": "stdout",
-       "text": [
-        "\r",
-        " [======================78%============           ]  775 of 1000 complete"
-       ]
-      },
-      {
-       "output_type": "stream",
-       "stream": "stdout",
-       "text": [
-        "\r",
-        " [======================78%============           ]  776 of 1000 complete"
-       ]
-      },
-      {
-       "output_type": "stream",
-       "stream": "stdout",
-       "text": [
-        "\r",
-        " [======================78%============           ]  777 of 1000 complete"
-       ]
-      },
-      {
-       "output_type": "stream",
-       "stream": "stdout",
-       "text": [
-        "\r",
-        " [======================78%============           ]  778 of 1000 complete"
-       ]
-      },
-      {
-       "output_type": "stream",
-       "stream": "stdout",
-       "text": [
-        "\r",
-        " [======================78%============           ]  779 of 1000 complete"
-       ]
-      },
-      {
-       "output_type": "stream",
-       "stream": "stdout",
-       "text": [
-        "\r",
-        " [======================78%============           ]  780 of 1000 complete"
-       ]
-      },
-      {
-       "output_type": "stream",
-       "stream": "stdout",
-       "text": [
-        "\r",
-        " [======================78%============           ]  781 of 1000 complete"
-       ]
-      },
-      {
-       "output_type": "stream",
-       "stream": "stdout",
-       "text": [
-        "\r",
-        " [======================78%============           ]  782 of 1000 complete"
-       ]
-      },
-      {
-       "output_type": "stream",
-       "stream": "stdout",
-       "text": [
-        "\r",
-        " [======================78%============           ]  783 of 1000 complete"
-       ]
-      },
-      {
-       "output_type": "stream",
-       "stream": "stdout",
-       "text": [
-        "\r",
-        " [======================78%============           ]  784 of 1000 complete"
-       ]
-      },
-      {
-       "output_type": "stream",
-       "stream": "stdout",
-       "text": [
-        "\r",
-        " [======================78%============           ]  785 of 1000 complete"
-       ]
-      },
-      {
-       "output_type": "stream",
-       "stream": "stdout",
-       "text": [
-        "\r",
-        " [======================79%=============          ]  786 of 1000 complete"
-       ]
-      },
-      {
-       "output_type": "stream",
-       "stream": "stdout",
-       "text": [
-        "\r",
-        " [======================79%=============          ]  787 of 1000 complete"
-       ]
-      },
-      {
-       "output_type": "stream",
-       "stream": "stdout",
-       "text": [
-        "\r",
-        " [======================79%=============          ]  788 of 1000 complete"
-       ]
-      },
-      {
-       "output_type": "stream",
-       "stream": "stdout",
-       "text": [
-        "\r",
-        " [======================79%=============          ]  789 of 1000 complete"
-       ]
-      },
-      {
-       "output_type": "stream",
-       "stream": "stdout",
-       "text": [
-        "\r",
-        " [======================79%=============          ]  790 of 1000 complete"
-       ]
-      },
-      {
-       "output_type": "stream",
-       "stream": "stdout",
-       "text": [
-        "\r",
-        " [======================79%=============          ]  791 of 1000 complete"
-       ]
-      },
-      {
-       "output_type": "stream",
-       "stream": "stdout",
-       "text": [
-        "\r",
-        " [======================79%=============          ]  792 of 1000 complete"
-       ]
-      },
-      {
-       "output_type": "stream",
-       "stream": "stdout",
-       "text": [
-        "\r",
-        " [======================79%=============          ]  793 of 1000 complete"
-       ]
-      },
-      {
-       "output_type": "stream",
-       "stream": "stdout",
-       "text": [
-        "\r",
-        " [======================79%=============          ]  794 of 1000 complete"
-       ]
-      },
-      {
-       "output_type": "stream",
-       "stream": "stdout",
-       "text": [
-        "\r",
-        " [======================80%=============          ]  795 of 1000 complete"
-       ]
-      },
-      {
-       "output_type": "stream",
-       "stream": "stdout",
-       "text": [
-        "\r",
-        " [======================80%=============          ]  796 of 1000 complete"
-       ]
-      },
-      {
-       "output_type": "stream",
-       "stream": "stdout",
-       "text": [
-        "\r",
-        " [======================80%=============          ]  797 of 1000 complete"
-       ]
-      },
-      {
-       "output_type": "stream",
-       "stream": "stdout",
-       "text": [
-        "\r",
-        " [======================80%=============          ]  798 of 1000 complete"
-       ]
-      },
-      {
-       "output_type": "stream",
-       "stream": "stdout",
-       "text": [
-        "\r",
-        " [======================80%=============          ]  799 of 1000 complete"
-       ]
-      },
-      {
-       "output_type": "stream",
-       "stream": "stdout",
-       "text": [
-        "\r",
-        " [======================80%=============          ]  800 of 1000 complete"
-       ]
-      },
-      {
-       "output_type": "stream",
-       "stream": "stdout",
-       "text": [
-        "\r",
-        " [======================80%=============          ]  801 of 1000 complete"
-       ]
-      },
-      {
-       "output_type": "stream",
-       "stream": "stdout",
-       "text": [
-        "\r",
-        " [======================80%=============          ]  802 of 1000 complete"
-       ]
-      },
-      {
-       "output_type": "stream",
-       "stream": "stdout",
-       "text": [
-        "\r",
-        " [======================80%=============          ]  803 of 1000 complete"
-       ]
-      },
-      {
-       "output_type": "stream",
-       "stream": "stdout",
-       "text": [
-        "\r",
-        " [======================80%=============          ]  804 of 1000 complete"
-       ]
-      },
-      {
-       "output_type": "stream",
-       "stream": "stdout",
-       "text": [
-        "\r",
-        " [======================80%=============          ]  805 of 1000 complete"
-       ]
-      },
-      {
-       "output_type": "stream",
-       "stream": "stdout",
-       "text": [
-        "\r",
-        " [======================81%==============         ]  806 of 1000 complete"
-       ]
-      },
-      {
-       "output_type": "stream",
-       "stream": "stdout",
-       "text": [
-        "\r",
-        " [======================81%==============         ]  807 of 1000 complete"
-       ]
-      },
-      {
-       "output_type": "stream",
-       "stream": "stdout",
-       "text": [
-        "\r",
-        " [======================81%==============         ]  808 of 1000 complete"
-       ]
-      },
-      {
-       "output_type": "stream",
-       "stream": "stdout",
-       "text": [
-        "\r",
-        " [======================81%==============         ]  809 of 1000 complete"
-       ]
-      },
-      {
-       "output_type": "stream",
-       "stream": "stdout",
-       "text": [
-        "\r",
-        " [======================81%==============         ]  810 of 1000 complete"
-       ]
-      },
-      {
-       "output_type": "stream",
-       "stream": "stdout",
-       "text": [
-        "\r",
-        " [======================81%==============         ]  811 of 1000 complete"
-       ]
-      },
-      {
-       "output_type": "stream",
-       "stream": "stdout",
-       "text": [
-        "\r",
-        " [======================81%==============         ]  812 of 1000 complete"
-       ]
-      },
-      {
-       "output_type": "stream",
-       "stream": "stdout",
-       "text": [
-        "\r",
-        " [======================81%==============         ]  813 of 1000 complete"
-       ]
-      },
-      {
-       "output_type": "stream",
-       "stream": "stdout",
-       "text": [
-        "\r",
-        " [======================81%==============         ]  814 of 1000 complete"
-       ]
-      },
-      {
-       "output_type": "stream",
-       "stream": "stdout",
-       "text": [
-        "\r",
-        " [======================82%==============         ]  815 of 1000 complete"
-       ]
-      },
-      {
-       "output_type": "stream",
-       "stream": "stdout",
-       "text": [
-        "\r",
-        " [======================82%==============         ]  816 of 1000 complete"
-       ]
-      },
-      {
-       "output_type": "stream",
-       "stream": "stdout",
-       "text": [
-        "\r",
-        " [======================82%==============         ]  817 of 1000 complete"
-       ]
-      },
-      {
-       "output_type": "stream",
-       "stream": "stdout",
-       "text": [
-        "\r",
-        " [======================82%==============         ]  818 of 1000 complete"
-       ]
-      },
-      {
-       "output_type": "stream",
-       "stream": "stdout",
-       "text": [
-        "\r",
-        " [======================82%==============         ]  819 of 1000 complete"
-       ]
-      },
-      {
-       "output_type": "stream",
-       "stream": "stdout",
-       "text": [
-        "\r",
-        " [======================82%==============         ]  820 of 1000 complete"
-       ]
-      },
-      {
-       "output_type": "stream",
-       "stream": "stdout",
-       "text": [
-        "\r",
-        " [======================82%==============         ]  821 of 1000 complete"
-       ]
-      },
-      {
-       "output_type": "stream",
-       "stream": "stdout",
-       "text": [
-        "\r",
-        " [======================82%==============         ]  822 of 1000 complete"
-       ]
-      },
-      {
-       "output_type": "stream",
-       "stream": "stdout",
-       "text": [
-        "\r",
-        " [======================82%==============         ]  823 of 1000 complete"
-       ]
-      },
-      {
-       "output_type": "stream",
-       "stream": "stdout",
-       "text": [
-        "\r",
-        " [======================82%==============         ]  824 of 1000 complete"
-       ]
-      },
-      {
-       "output_type": "stream",
-       "stream": "stdout",
-       "text": [
-        "\r",
-        " [======================82%==============         ]  825 of 1000 complete"
-       ]
-      },
-      {
-       "output_type": "stream",
-       "stream": "stdout",
-       "text": [
-        "\r",
-        " [======================83%===============        ]  826 of 1000 complete"
-       ]
-      },
-      {
-       "output_type": "stream",
-       "stream": "stdout",
-       "text": [
-        "\r",
-        " [======================83%===============        ]  827 of 1000 complete"
-       ]
-      },
-      {
-       "output_type": "stream",
-       "stream": "stdout",
-       "text": [
-        "\r",
-        " [======================83%===============        ]  828 of 1000 complete"
-       ]
-      },
-      {
-       "output_type": "stream",
-       "stream": "stdout",
-       "text": [
-        "\r",
-        " [======================83%===============        ]  829 of 1000 complete"
-       ]
-      },
-      {
-       "output_type": "stream",
-       "stream": "stdout",
-       "text": [
-        "\r",
-        " [======================83%===============        ]  830 of 1000 complete"
-       ]
-      },
-      {
-       "output_type": "stream",
-       "stream": "stdout",
-       "text": [
-        "\r",
-        " [======================83%===============        ]  831 of 1000 complete"
-       ]
-      },
-      {
-       "output_type": "stream",
-       "stream": "stdout",
-       "text": [
-        "\r",
-        " [======================83%===============        ]  832 of 1000 complete"
-       ]
-      },
-      {
-       "output_type": "stream",
-       "stream": "stdout",
-       "text": [
-        "\r",
-        " [======================83%===============        ]  833 of 1000 complete"
-       ]
-      },
-      {
-       "output_type": "stream",
-       "stream": "stdout",
-       "text": [
-        "\r",
-        " [======================83%===============        ]  834 of 1000 complete"
-       ]
-      },
-      {
-       "output_type": "stream",
-       "stream": "stdout",
-       "text": [
-        "\r",
-        " [======================84%===============        ]  835 of 1000 complete"
-       ]
-      },
-      {
-       "output_type": "stream",
-       "stream": "stdout",
-       "text": [
-        "\r",
-        " [======================84%===============        ]  836 of 1000 complete"
-       ]
-      },
-      {
-       "output_type": "stream",
-       "stream": "stdout",
-       "text": [
-        "\r",
-        " [======================84%===============        ]  837 of 1000 complete"
-       ]
-      },
-      {
-       "output_type": "stream",
-       "stream": "stdout",
-       "text": [
-        "\r",
-        " [======================84%===============        ]  838 of 1000 complete"
-       ]
-      },
-      {
-       "output_type": "stream",
-       "stream": "stdout",
-       "text": [
-        "\r",
-        " [======================84%===============        ]  839 of 1000 complete"
-       ]
-      },
-      {
-       "output_type": "stream",
-       "stream": "stdout",
-       "text": [
-        "\r",
-        " [======================84%===============        ]  840 of 1000 complete"
-       ]
-      },
-      {
-       "output_type": "stream",
-       "stream": "stdout",
-       "text": [
-        "\r",
-        " [======================84%===============        ]  841 of 1000 complete"
-       ]
-      },
-      {
-       "output_type": "stream",
-       "stream": "stdout",
-       "text": [
-        "\r",
-        " [======================84%===============        ]  842 of 1000 complete"
-       ]
-      },
-      {
-       "output_type": "stream",
-       "stream": "stdout",
-       "text": [
-        "\r",
-        " [======================84%===============        ]  843 of 1000 complete"
-       ]
-      },
-      {
-       "output_type": "stream",
-       "stream": "stdout",
-       "text": [
-        "\r",
-        " [======================84%===============        ]  844 of 1000 complete"
-       ]
-      },
-      {
-       "output_type": "stream",
-       "stream": "stdout",
-       "text": [
-        "\r",
-        " [======================84%===============        ]  845 of 1000 complete"
-       ]
-      },
-      {
-       "output_type": "stream",
-       "stream": "stdout",
-       "text": [
-        "\r",
-        " [======================85%================       ]  846 of 1000 complete"
-       ]
-      },
-      {
-       "output_type": "stream",
-       "stream": "stdout",
-       "text": [
-        "\r",
-        " [======================85%================       ]  847 of 1000 complete"
-       ]
-      },
-      {
-       "output_type": "stream",
-       "stream": "stdout",
-       "text": [
-        "\r",
-        " [======================85%================       ]  848 of 1000 complete"
-       ]
-      },
-      {
-       "output_type": "stream",
-       "stream": "stdout",
-       "text": [
-        "\r",
-        " [======================85%================       ]  849 of 1000 complete"
-       ]
-      },
-      {
-       "output_type": "stream",
-       "stream": "stdout",
-       "text": [
-        "\r",
-        " [======================85%================       ]  850 of 1000 complete"
-       ]
-      },
-      {
-       "output_type": "stream",
-       "stream": "stdout",
-       "text": [
-        "\r",
-        " [======================85%================       ]  851 of 1000 complete"
-       ]
-      },
-      {
-       "output_type": "stream",
-       "stream": "stdout",
-       "text": [
-        "\r",
-        " [======================85%================       ]  852 of 1000 complete"
-       ]
-      },
-      {
-       "output_type": "stream",
-       "stream": "stdout",
-       "text": [
-        "\r",
-        " [======================85%================       ]  853 of 1000 complete"
-       ]
-      },
-      {
-       "output_type": "stream",
-       "stream": "stdout",
-       "text": [
-        "\r",
-        " [======================85%================       ]  854 of 1000 complete"
-       ]
-      },
-      {
-       "output_type": "stream",
-       "stream": "stdout",
-       "text": [
-        "\r",
-        " [======================86%================       ]  855 of 1000 complete"
-       ]
-      },
-      {
-       "output_type": "stream",
-       "stream": "stdout",
-       "text": [
-        "\r",
-        " [======================86%================       ]  856 of 1000 complete"
-       ]
-      },
-      {
-       "output_type": "stream",
-       "stream": "stdout",
-       "text": [
-        "\r",
-        " [======================86%================       ]  857 of 1000 complete"
-       ]
-      },
-      {
-       "output_type": "stream",
-       "stream": "stdout",
-       "text": [
-        "\r",
-        " [======================86%================       ]  858 of 1000 complete"
-       ]
-      },
-      {
-       "output_type": "stream",
-       "stream": "stdout",
-       "text": [
-        "\r",
-        " [======================86%================       ]  859 of 1000 complete"
-       ]
-      },
-      {
-       "output_type": "stream",
-       "stream": "stdout",
-       "text": [
-        "\r",
-        " [======================86%================       ]  860 of 1000 complete"
-       ]
-      },
-      {
-       "output_type": "stream",
-       "stream": "stdout",
-       "text": [
-        "\r",
-        " [======================86%================       ]  861 of 1000 complete"
-       ]
-      },
-      {
-       "output_type": "stream",
-       "stream": "stdout",
-       "text": [
-        "\r",
-        " [======================86%================       ]  862 of 1000 complete"
-       ]
-      },
-      {
-       "output_type": "stream",
-       "stream": "stdout",
-       "text": [
-        "\r",
-        " [======================86%================       ]  863 of 1000 complete"
-       ]
-      },
-      {
-       "output_type": "stream",
-       "stream": "stdout",
-       "text": [
-        "\r",
-        " [======================86%================       ]  864 of 1000 complete"
-       ]
-      },
-      {
-       "output_type": "stream",
-       "stream": "stdout",
-       "text": [
-        "\r",
-        " [======================86%================       ]  865 of 1000 complete"
-       ]
-      },
-      {
-       "output_type": "stream",
-       "stream": "stdout",
-       "text": [
-        "\r",
-        " [======================87%=================      ]  866 of 1000 complete"
-       ]
-      },
-      {
-       "output_type": "stream",
-       "stream": "stdout",
-       "text": [
-        "\r",
-        " [======================87%=================      ]  867 of 1000 complete"
-       ]
-      },
-      {
-       "output_type": "stream",
-       "stream": "stdout",
-       "text": [
-        "\r",
-        " [======================87%=================      ]  868 of 1000 complete"
-       ]
-      },
-      {
-       "output_type": "stream",
-       "stream": "stdout",
-       "text": [
-        "\r",
-        " [======================87%=================      ]  869 of 1000 complete"
-       ]
-      },
-      {
-       "output_type": "stream",
-       "stream": "stdout",
-       "text": [
-        "\r",
-        " [======================87%=================      ]  870 of 1000 complete"
-       ]
-      },
-      {
-       "output_type": "stream",
-       "stream": "stdout",
-       "text": [
-        "\r",
-        " [======================87%=================      ]  871 of 1000 complete"
-       ]
-      },
-      {
-       "output_type": "stream",
-       "stream": "stdout",
-       "text": [
-        "\r",
-        " [======================87%=================      ]  872 of 1000 complete"
-       ]
-      },
-      {
-       "output_type": "stream",
-       "stream": "stdout",
-       "text": [
-        "\r",
-        " [======================87%=================      ]  873 of 1000 complete"
-       ]
-      },
-      {
-       "output_type": "stream",
-       "stream": "stdout",
-       "text": [
-        "\r",
-        " [======================87%=================      ]  874 of 1000 complete"
-       ]
-      },
-      {
-       "output_type": "stream",
-       "stream": "stdout",
-       "text": [
-        "\r",
-        " [======================88%=================      ]  875 of 1000 complete"
-       ]
-      },
-      {
-       "output_type": "stream",
-       "stream": "stdout",
-       "text": [
-        "\r",
-        " [======================88%=================      ]  876 of 1000 complete"
-       ]
-      },
-      {
-       "output_type": "stream",
-       "stream": "stdout",
-       "text": [
-        "\r",
-        " [======================88%=================      ]  877 of 1000 complete"
-       ]
-      },
-      {
-       "output_type": "stream",
-       "stream": "stdout",
-       "text": [
-        "\r",
-        " [======================88%=================      ]  878 of 1000 complete"
-       ]
-      },
-      {
-       "output_type": "stream",
-       "stream": "stdout",
-       "text": [
-        "\r",
-        " [======================88%=================      ]  879 of 1000 complete"
-       ]
-      },
-      {
-       "output_type": "stream",
-       "stream": "stdout",
-       "text": [
-        "\r",
-        " [======================88%=================      ]  880 of 1000 complete"
-       ]
-      },
-      {
-       "output_type": "stream",
-       "stream": "stdout",
-       "text": [
-        "\r",
-        " [======================88%=================      ]  881 of 1000 complete"
-       ]
-      },
-      {
-       "output_type": "stream",
-       "stream": "stdout",
-       "text": [
-        "\r",
-        " [======================88%=================      ]  882 of 1000 complete"
-       ]
-      },
-      {
-       "output_type": "stream",
-       "stream": "stdout",
-       "text": [
-        "\r",
-        " [======================88%=================      ]  883 of 1000 complete"
-       ]
-      },
-      {
-       "output_type": "stream",
-       "stream": "stdout",
-       "text": [
-        "\r",
-        " [======================88%=================      ]  884 of 1000 complete"
-       ]
-      },
-      {
-       "output_type": "stream",
-       "stream": "stdout",
-       "text": [
-        "\r",
-        " [======================88%=================      ]  885 of 1000 complete"
-       ]
-      },
-      {
-       "output_type": "stream",
-       "stream": "stdout",
-       "text": [
-        "\r",
-        " [======================89%==================     ]  886 of 1000 complete"
-       ]
-      },
-      {
-       "output_type": "stream",
-       "stream": "stdout",
-       "text": [
-        "\r",
-        " [======================89%==================     ]  887 of 1000 complete"
-       ]
-      },
-      {
-       "output_type": "stream",
-       "stream": "stdout",
-       "text": [
-        "\r",
-        " [======================89%==================     ]  888 of 1000 complete"
-       ]
-      },
-      {
-       "output_type": "stream",
-       "stream": "stdout",
-       "text": [
-        "\r",
-        " [======================89%==================     ]  889 of 1000 complete"
-       ]
-      },
-      {
-       "output_type": "stream",
-       "stream": "stdout",
-       "text": [
-        "\r",
-        " [======================89%==================     ]  890 of 1000 complete"
-       ]
-      },
-      {
-       "output_type": "stream",
-       "stream": "stdout",
-       "text": [
-        "\r",
-        " [======================89%==================     ]  891 of 1000 complete"
-       ]
-      },
-      {
-       "output_type": "stream",
-       "stream": "stdout",
-       "text": [
-        "\r",
-        " [======================89%==================     ]  892 of 1000 complete"
-       ]
-      },
-      {
-       "output_type": "stream",
-       "stream": "stdout",
-       "text": [
-        "\r",
-        " [======================89%==================     ]  893 of 1000 complete"
-       ]
-      },
-      {
-       "output_type": "stream",
-       "stream": "stdout",
-       "text": [
-        "\r",
-        " [======================89%==================     ]  894 of 1000 complete"
-       ]
-      },
-      {
-       "output_type": "stream",
-       "stream": "stdout",
-       "text": [
-        "\r",
-        " [======================90%==================     ]  895 of 1000 complete"
-       ]
-      },
-      {
-       "output_type": "stream",
-       "stream": "stdout",
-       "text": [
-        "\r",
-        " [======================90%==================     ]  896 of 1000 complete"
-       ]
-      },
-      {
-       "output_type": "stream",
-       "stream": "stdout",
-       "text": [
-        "\r",
-        " [======================90%==================     ]  897 of 1000 complete"
-       ]
-      },
-      {
-       "output_type": "stream",
-       "stream": "stdout",
-       "text": [
-        "\r",
-        " [======================90%==================     ]  898 of 1000 complete"
-       ]
-      },
-      {
-       "output_type": "stream",
-       "stream": "stdout",
-       "text": [
-        "\r",
-        " [======================90%==================     ]  899 of 1000 complete"
-       ]
-      },
-      {
-       "output_type": "stream",
-       "stream": "stdout",
-       "text": [
-        "\r",
-        " [======================90%==================     ]  900 of 1000 complete"
-       ]
-      },
-      {
-       "output_type": "stream",
-       "stream": "stdout",
-       "text": [
-        "\r",
-        " [======================90%==================     ]  901 of 1000 complete"
-       ]
-      },
-      {
-       "output_type": "stream",
-       "stream": "stdout",
-       "text": [
-        "\r",
-        " [======================90%==================     ]  902 of 1000 complete"
-       ]
-      },
-      {
-       "output_type": "stream",
-       "stream": "stdout",
-       "text": [
-        "\r",
-        " [======================90%==================     ]  903 of 1000 complete"
-       ]
-      },
-      {
-       "output_type": "stream",
-       "stream": "stdout",
-       "text": [
-        "\r",
-        " [======================90%==================     ]  904 of 1000 complete"
-       ]
-      },
-      {
-       "output_type": "stream",
-       "stream": "stdout",
-       "text": [
-        "\r",
-        " [======================90%==================     ]  905 of 1000 complete"
-       ]
-      },
-      {
-       "output_type": "stream",
-       "stream": "stdout",
-       "text": [
-        "\r",
-        " [======================91%===================    ]  906 of 1000 complete"
-       ]
-      },
-      {
-       "output_type": "stream",
-       "stream": "stdout",
-       "text": [
-        "\r",
-        " [======================91%===================    ]  907 of 1000 complete"
-       ]
-      },
-      {
-       "output_type": "stream",
-       "stream": "stdout",
-       "text": [
-        "\r",
-        " [======================91%===================    ]  908 of 1000 complete"
-       ]
-      },
-      {
-       "output_type": "stream",
-       "stream": "stdout",
-       "text": [
-        "\r",
-        " [======================91%===================    ]  909 of 1000 complete"
-       ]
-      },
-      {
-       "output_type": "stream",
-       "stream": "stdout",
-       "text": [
-        "\r",
-        " [======================91%===================    ]  910 of 1000 complete"
-       ]
-      },
-      {
-       "output_type": "stream",
-       "stream": "stdout",
-       "text": [
-        "\r",
-        " [======================91%===================    ]  911 of 1000 complete"
-       ]
-      },
-      {
-       "output_type": "stream",
-       "stream": "stdout",
-       "text": [
-        "\r",
-        " [======================91%===================    ]  912 of 1000 complete"
-       ]
-      },
-      {
-       "output_type": "stream",
-       "stream": "stdout",
-       "text": [
-        "\r",
-        " [======================91%===================    ]  913 of 1000 complete"
-       ]
-      },
-      {
-       "output_type": "stream",
-       "stream": "stdout",
-       "text": [
-        "\r",
-        " [======================91%===================    ]  914 of 1000 complete"
-       ]
-      },
-      {
-       "output_type": "stream",
-       "stream": "stdout",
-       "text": [
-        "\r",
-        " [======================92%===================    ]  915 of 1000 complete"
-       ]
-      },
-      {
-       "output_type": "stream",
-       "stream": "stdout",
-       "text": [
-        "\r",
-        " [======================92%===================    ]  916 of 1000 complete"
-       ]
-      },
-      {
-       "output_type": "stream",
-       "stream": "stdout",
-       "text": [
-        "\r",
-        " [======================92%===================    ]  917 of 1000 complete"
-       ]
-      },
-      {
-       "output_type": "stream",
-       "stream": "stdout",
-       "text": [
-        "\r",
-        " [======================92%===================    ]  918 of 1000 complete"
-       ]
-      },
-      {
-       "output_type": "stream",
-       "stream": "stdout",
-       "text": [
-        "\r",
-        " [======================92%===================    ]  919 of 1000 complete"
-       ]
-      },
-      {
-       "output_type": "stream",
-       "stream": "stdout",
-       "text": [
-        "\r",
-        " [======================92%===================    ]  920 of 1000 complete"
-       ]
-      },
-      {
-       "output_type": "stream",
-       "stream": "stdout",
-       "text": [
-        "\r",
-        " [======================92%===================    ]  921 of 1000 complete"
-       ]
-      },
-      {
-       "output_type": "stream",
-       "stream": "stdout",
-       "text": [
-        "\r",
-        " [======================92%===================    ]  922 of 1000 complete"
-       ]
-      },
-      {
-       "output_type": "stream",
-       "stream": "stdout",
-       "text": [
-        "\r",
-        " [======================92%===================    ]  923 of 1000 complete"
-       ]
-      },
-      {
-       "output_type": "stream",
-       "stream": "stdout",
-       "text": [
-        "\r",
-        " [======================92%===================    ]  924 of 1000 complete"
-       ]
-      },
-      {
-       "output_type": "stream",
-       "stream": "stdout",
-       "text": [
-        "\r",
-        " [======================92%===================    ]  925 of 1000 complete"
-       ]
-      },
-      {
-       "output_type": "stream",
-       "stream": "stdout",
-       "text": [
-        "\r",
-        " [======================93%====================   ]  926 of 1000 complete"
-       ]
-      },
-      {
-       "output_type": "stream",
-       "stream": "stdout",
-       "text": [
-        "\r",
-        " [======================93%====================   ]  927 of 1000 complete"
-       ]
-      },
-      {
-       "output_type": "stream",
-       "stream": "stdout",
-       "text": [
-        "\r",
-        " [======================93%====================   ]  928 of 1000 complete"
-       ]
-      },
-      {
-       "output_type": "stream",
-       "stream": "stdout",
-       "text": [
-        "\r",
-        " [======================93%====================   ]  929 of 1000 complete"
-       ]
-      },
-      {
-       "output_type": "stream",
-       "stream": "stdout",
-       "text": [
-        "\r",
-        " [======================93%====================   ]  930 of 1000 complete"
-       ]
-      },
-      {
-       "output_type": "stream",
-       "stream": "stdout",
-       "text": [
-        "\r",
-        " [======================93%====================   ]  931 of 1000 complete"
-       ]
-      },
-      {
-       "output_type": "stream",
-       "stream": "stdout",
-       "text": [
-        "\r",
-        " [======================93%====================   ]  932 of 1000 complete"
-       ]
-      },
-      {
-       "output_type": "stream",
-       "stream": "stdout",
-       "text": [
-        "\r",
-        " [======================93%====================   ]  933 of 1000 complete"
-       ]
-      },
-      {
-       "output_type": "stream",
-       "stream": "stdout",
-       "text": [
-        "\r",
-        " [======================93%====================   ]  934 of 1000 complete"
-       ]
-      },
-      {
-       "output_type": "stream",
-       "stream": "stdout",
-       "text": [
-        "\r",
-        " [======================94%====================   ]  935 of 1000 complete"
-       ]
-      },
-      {
-       "output_type": "stream",
-       "stream": "stdout",
-       "text": [
-        "\r",
-        " [======================94%====================   ]  936 of 1000 complete"
-       ]
-      },
-      {
-       "output_type": "stream",
-       "stream": "stdout",
-       "text": [
-        "\r",
-        " [======================94%====================   ]  937 of 1000 complete"
-       ]
-      },
-      {
-       "output_type": "stream",
-       "stream": "stdout",
-       "text": [
-        "\r",
-        " [======================94%====================   ]  938 of 1000 complete"
-       ]
-      },
-      {
-       "output_type": "stream",
-       "stream": "stdout",
-       "text": [
-        "\r",
-        " [======================94%====================   ]  939 of 1000 complete"
-       ]
-      },
-      {
-       "output_type": "stream",
-       "stream": "stdout",
-       "text": [
-        "\r",
-        " [======================94%====================   ]  940 of 1000 complete"
-       ]
-      },
-      {
-       "output_type": "stream",
-       "stream": "stdout",
-       "text": [
-        "\r",
-        " [======================94%====================   ]  941 of 1000 complete"
-       ]
-      },
-      {
-       "output_type": "stream",
-       "stream": "stdout",
-       "text": [
-        "\r",
-        " [======================94%====================   ]  942 of 1000 complete"
-       ]
-      },
-      {
-       "output_type": "stream",
-       "stream": "stdout",
-       "text": [
-        "\r",
-        " [======================94%====================   ]  943 of 1000 complete"
-       ]
-      },
-      {
-       "output_type": "stream",
-       "stream": "stdout",
-       "text": [
-        "\r",
-        " [======================94%====================   ]  944 of 1000 complete"
-       ]
-      },
-      {
-       "output_type": "stream",
-       "stream": "stdout",
-       "text": [
-        "\r",
-        " [======================94%====================   ]  945 of 1000 complete"
-       ]
-      },
-      {
-       "output_type": "stream",
-       "stream": "stdout",
-       "text": [
-        "\r",
-        " [======================95%=====================  ]  946 of 1000 complete"
-       ]
-      },
-      {
-       "output_type": "stream",
-       "stream": "stdout",
-       "text": [
-        "\r",
-        " [======================95%=====================  ]  947 of 1000 complete"
-       ]
-      },
-      {
-       "output_type": "stream",
-       "stream": "stdout",
-       "text": [
-        "\r",
-        " [======================95%=====================  ]  948 of 1000 complete"
-       ]
-      },
-      {
-       "output_type": "stream",
-       "stream": "stdout",
-       "text": [
-        "\r",
-        " [======================95%=====================  ]  949 of 1000 complete"
-       ]
-      },
-      {
-       "output_type": "stream",
-       "stream": "stdout",
-       "text": [
-        "\r",
-        " [======================95%=====================  ]  950 of 1000 complete"
-       ]
-      },
-      {
-       "output_type": "stream",
-       "stream": "stdout",
-       "text": [
-        "\r",
-        " [======================95%=====================  ]  951 of 1000 complete"
-       ]
-      },
-      {
-       "output_type": "stream",
-       "stream": "stdout",
-       "text": [
-        "\r",
-        " [======================95%=====================  ]  952 of 1000 complete"
-       ]
-      },
-      {
-       "output_type": "stream",
-       "stream": "stdout",
-       "text": [
-        "\r",
-        " [======================95%=====================  ]  953 of 1000 complete"
-       ]
-      },
-      {
-       "output_type": "stream",
-       "stream": "stdout",
-       "text": [
-        "\r",
-        " [======================95%=====================  ]  954 of 1000 complete"
-       ]
-      },
-      {
-       "output_type": "stream",
-       "stream": "stdout",
-       "text": [
-        "\r",
-        " [======================96%=====================  ]  955 of 1000 complete"
-       ]
-      },
-      {
-       "output_type": "stream",
-       "stream": "stdout",
-       "text": [
-        "\r",
-        " [======================96%=====================  ]  956 of 1000 complete"
-       ]
-      },
-      {
-       "output_type": "stream",
-       "stream": "stdout",
-       "text": [
-        "\r",
-        " [======================96%=====================  ]  957 of 1000 complete"
-       ]
-      },
-      {
-       "output_type": "stream",
-       "stream": "stdout",
-       "text": [
-        "\r",
-        " [======================96%=====================  ]  958 of 1000 complete"
-       ]
-      },
-      {
-       "output_type": "stream",
-       "stream": "stdout",
-       "text": [
-        "\r",
-        " [======================96%=====================  ]  959 of 1000 complete"
-       ]
-      },
-      {
-       "output_type": "stream",
-       "stream": "stdout",
-       "text": [
-        "\r",
-        " [======================96%=====================  ]  960 of 1000 complete"
-       ]
-      },
-      {
-       "output_type": "stream",
-       "stream": "stdout",
-       "text": [
-        "\r",
-        " [======================96%=====================  ]  961 of 1000 complete"
-       ]
-      },
-      {
-       "output_type": "stream",
-       "stream": "stdout",
-       "text": [
-        "\r",
-        " [======================96%=====================  ]  962 of 1000 complete"
-       ]
-      },
-      {
-       "output_type": "stream",
-       "stream": "stdout",
-       "text": [
-        "\r",
-        " [======================96%=====================  ]  963 of 1000 complete"
-       ]
-      },
-      {
-       "output_type": "stream",
-       "stream": "stdout",
-       "text": [
-        "\r",
-        " [======================96%=====================  ]  964 of 1000 complete"
-       ]
-      },
-      {
-       "output_type": "stream",
-       "stream": "stdout",
-       "text": [
-        "\r",
-        " [======================96%=====================  ]  965 of 1000 complete"
-       ]
-      },
-      {
-       "output_type": "stream",
-       "stream": "stdout",
-       "text": [
-        "\r",
-        " [======================97%====================== ]  966 of 1000 complete"
-       ]
-      },
-      {
-       "output_type": "stream",
-       "stream": "stdout",
-       "text": [
-        "\r",
-        " [======================97%====================== ]  967 of 1000 complete"
-       ]
-      },
-      {
-       "output_type": "stream",
-       "stream": "stdout",
-       "text": [
-        "\r",
-        " [======================97%====================== ]  968 of 1000 complete"
-       ]
-      },
-      {
-       "output_type": "stream",
-       "stream": "stdout",
-       "text": [
-        "\r",
-        " [======================97%====================== ]  969 of 1000 complete"
-       ]
-      },
-      {
-       "output_type": "stream",
-       "stream": "stdout",
-       "text": [
-        "\r",
-        " [======================97%====================== ]  970 of 1000 complete"
-       ]
-      },
-      {
-       "output_type": "stream",
-       "stream": "stdout",
-       "text": [
-        "\r",
-        " [======================97%====================== ]  971 of 1000 complete"
-       ]
-      },
-      {
-       "output_type": "stream",
-       "stream": "stdout",
-       "text": [
-        "\r",
-        " [======================97%====================== ]  972 of 1000 complete"
-       ]
-      },
-      {
-       "output_type": "stream",
-       "stream": "stdout",
-       "text": [
-        "\r",
-        " [======================97%====================== ]  973 of 1000 complete"
-       ]
-      },
-      {
-       "output_type": "stream",
-       "stream": "stdout",
-       "text": [
-        "\r",
-        " [======================97%====================== ]  974 of 1000 complete"
-       ]
-      },
-      {
-       "output_type": "stream",
-       "stream": "stdout",
-       "text": [
-        "\r",
-        " [======================98%====================== ]  975 of 1000 complete"
-       ]
-      },
-      {
-       "output_type": "stream",
-       "stream": "stdout",
-       "text": [
-        "\r",
-        " [======================98%====================== ]  976 of 1000 complete"
-       ]
-      },
-      {
-       "output_type": "stream",
-       "stream": "stdout",
-       "text": [
-        "\r",
-        " [======================98%====================== ]  977 of 1000 complete"
-       ]
-      },
-      {
-       "output_type": "stream",
-       "stream": "stdout",
-       "text": [
-        "\r",
-        " [======================98%====================== ]  978 of 1000 complete"
-       ]
-      },
-      {
-       "output_type": "stream",
-       "stream": "stdout",
-       "text": [
-        "\r",
-        " [======================98%====================== ]  979 of 1000 complete"
-       ]
-      },
-      {
-       "output_type": "stream",
-       "stream": "stdout",
-       "text": [
-        "\r",
-        " [======================98%====================== ]  980 of 1000 complete"
-       ]
-      },
-      {
-       "output_type": "stream",
-       "stream": "stdout",
-       "text": [
-        "\r",
-        " [======================98%====================== ]  981 of 1000 complete"
-       ]
-      },
-      {
-       "output_type": "stream",
-       "stream": "stdout",
-       "text": [
-        "\r",
-        " [======================98%====================== ]  982 of 1000 complete"
-       ]
-      },
-      {
-       "output_type": "stream",
-       "stream": "stdout",
-       "text": [
-        "\r",
-        " [======================98%====================== ]  983 of 1000 complete"
-       ]
-      },
-      {
-       "output_type": "stream",
-       "stream": "stdout",
-       "text": [
-        "\r",
-        " [======================98%====================== ]  984 of 1000 complete"
-       ]
-      },
-      {
-       "output_type": "stream",
-       "stream": "stdout",
-       "text": [
-        "\r",
-        " [======================98%====================== ]  985 of 1000 complete"
-       ]
-      },
-      {
-       "output_type": "stream",
-       "stream": "stdout",
-       "text": [
-        "\r",
-        " [======================99%=======================]  986 of 1000 complete"
-       ]
-      },
-      {
-       "output_type": "stream",
-       "stream": "stdout",
-       "text": [
-        "\r",
-        " [======================99%=======================]  987 of 1000 complete"
-       ]
-      },
-      {
-       "output_type": "stream",
-       "stream": "stdout",
-       "text": [
-        "\r",
-        " [======================99%=======================]  988 of 1000 complete"
-       ]
-      },
-      {
-       "output_type": "stream",
-       "stream": "stdout",
-       "text": [
-        "\r",
-        " [======================99%=======================]  989 of 1000 complete"
-       ]
-      },
-      {
-       "output_type": "stream",
-       "stream": "stdout",
-       "text": [
-        "\r",
-        " [======================99%=======================]  990 of 1000 complete"
-       ]
-      },
-      {
-       "output_type": "stream",
-       "stream": "stdout",
-       "text": [
-        "\r",
-        " [======================99%=======================]  991 of 1000 complete"
-       ]
-      },
-      {
-       "output_type": "stream",
-       "stream": "stdout",
-       "text": [
-        "\r",
-        " [======================99%=======================]  992 of 1000 complete"
-       ]
-      },
-      {
-       "output_type": "stream",
-       "stream": "stdout",
-       "text": [
-        "\r",
-        " [======================99%=======================]  993 of 1000 complete"
-       ]
-      },
-      {
-       "output_type": "stream",
-       "stream": "stdout",
-       "text": [
-        "\r",
-        " [======================99%=======================]  994 of 1000 complete"
-       ]
-      },
-      {
-       "output_type": "stream",
-       "stream": "stdout",
-       "text": [
-        "\r",
-        " [=====================100%=======================]  995 of 1000 complete"
-       ]
-      },
-      {
-       "output_type": "stream",
-       "stream": "stdout",
-       "text": [
-        "\r",
-        " [=====================100%=======================]  996 of 1000 complete"
-       ]
-      },
-      {
-       "output_type": "stream",
-       "stream": "stdout",
-       "text": [
-        "\r",
-        " [=====================100%=======================]  997 of 1000 complete"
-       ]
-      },
-      {
-       "output_type": "stream",
-       "stream": "stdout",
-       "text": [
-        "\r",
-        " [=====================100%=======================]  998 of 1000 complete"
-       ]
-      },
-      {
-       "output_type": "stream",
-       "stream": "stdout",
-       "text": [
-        "\r",
-        " [=====================100%=======================]  999 of 1000 complete"
-       ]
-      },
-      {
-       "output_type": "stream",
-       "stream": "stdout",
-       "text": [
-        "\r",
-        " [=====================100%=======================]  1000 of 1000 complete"
-       ]
-      }
-     ],
-     "prompt_number": 36
-    },
-    {
-     "cell_type": "code",
-     "collapsed": false,
-     "input": [
-      "ens_pdist_res = np.vstack(ens.get_pdist() for ens in wes_res)\n",
-      "ens_pdist_nores = np.vstack(ens.get_pdist() for ens in wes_nores)"
-     ],
-     "language": "python",
-     "metadata": {},
-     "outputs": [],
-     "prompt_number": 37
-    },
-    {
-     "cell_type": "code",
-     "collapsed": false,
-     "input": [
-      "np.savez('../results/del_deg_ens_of_ens.npz', pdist_res=ens_pdist_res, pdist_nores=ens_pdist_nores)"
-     ],
-     "language": "python",
-     "metadata": {},
-     "outputs": [],
-     "prompt_number": 38
-    },
-    {
-     "cell_type": "code",
-     "collapsed": false,
-     "input": [
-      "ens_pdist_res.shape"
-     ],
-     "language": "python",
-     "metadata": {},
-     "outputs": [
-      {
-       "metadata": {},
-       "output_type": "pyout",
-       "prompt_number": 39,
-       "text": [
-        "(20, 20)"
-       ]
-      }
-     ],
-     "prompt_number": 39
-    },
-    {
-     "cell_type": "code",
-     "collapsed": false,
-     "input": [
-      "ens_pdist_res_avg = np.average(ens_pdist_res, axis=0)\n",
-      "ens_pdist_nores_avg = np.average(ens_pdist_nores, axis=0)\n",
-      "ens_pdist_res_sdm = np.std(ens_pdist_res, axis=0) / sqrt(nens)\n",
-      "ens_pdist_nores_sdm = np.std(ens_pdist_nores, axis=0) / sqrt(nens)"
-     ],
-     "language": "python",
-     "metadata": {},
-     "outputs": [],
-     "prompt_number": 40
-    },
-    {
-     "cell_type": "code",
-     "collapsed": false,
-     "input": [
-      "fig = figure()\n",
-      "ax = fig.gca()\n",
-      "ax.bar(bin_xs, ens_pdist_nores_avg, yerr=ens_pdist_nores_sdm, alpha=0.6, color='red', ecolor='red', label='Without Resampling')\n",
-      "ax.bar(bin_xs, ens_pdist_res_avg, yerr=ens_pdist_res_sdm, alpha=0.6, color='blue', ecolor='blue', label='With Resampling')\n",
-      "ax.legend(loc='best')\n",
-      "ax.set_ylim(bottom=0.0)\n",
-      "ax.set_xlabel('Number of X')\n",
-      "ax.set_ylabel('Probability Density (per bin)')"
-     ],
-     "language": "python",
-     "metadata": {},
-     "outputs": [
-      {
-       "metadata": {},
-       "output_type": "pyout",
-       "prompt_number": 43,
-       "text": [
-        "<matplotlib.text.Text at 0x7f8e39536310>"
-       ]
-      }
-     ],
-     "prompt_number": 43
-    },
-    {
-     "cell_type": "code",
-     "collapsed": false,
-     "input": [
-      "fig.savefig('../results/delayed-deg-pdist.pgf')"
-     ],
-     "language": "python",
-     "metadata": {},
-     "outputs": [],
-     "prompt_number": 44
-    },
-    {
-     "cell_type": "heading",
-     "level": 4,
-     "metadata": {},
-     "source": [
-      "Now, once again, the $\\chi$ plot:"
-     ]
-    },
-    {
-     "cell_type": "code",
-     "collapsed": false,
-     "input": [
-      "chis = (ens_pdist_res_avg - ens_pdist_nores_avg) / np.sqrt(ens_pdist_nores_sdm**2 + ens_pdist_res_sdm**2)\n",
-      "chis[np.abs(chis) > 1E9] = np.nan"
-     ],
-     "language": "python",
-     "metadata": {},
-     "outputs": [
-      {
-       "output_type": "stream",
-       "stream": "stderr",
-       "text": [
-        "-c:1: RuntimeWarning: invalid value encountered in true_divide\n"
-       ]
-      }
-     ],
-     "prompt_number": 45
-    },
-    {
-     "cell_type": "code",
-     "collapsed": false,
-     "input": [
-      "fig = figure()\n",
-      "ax = fig.gca()\n",
-      "ax.bar(bin_xs, chis)\n",
-      "ax.set_xlabel('Number of X')\n",
-      "ax.set_ylabel(r'Normalized Difference (Wtd - UnWtd)')\n",
-      "ax.axhline(0, color='black')\n",
-      "ax.grid()"
-     ],
-     "language": "python",
-     "metadata": {},
-     "outputs": [],
-     "prompt_number": 52
-    },
-    {
-     "cell_type": "code",
-     "collapsed": false,
-     "input": [
-      "fig.savefig('../results/delayed-deg-chi.pgf')"
-     ],
-     "language": "python",
-     "metadata": {},
-     "outputs": [],
-     "prompt_number": 53
-    },
-    {
-     "cell_type": "heading",
-     "level": 3,
-     "metadata": {},
-     "source": [
-      "Power Spectrum"
-     ]
-    },
-    {
-     "cell_type": "code",
-     "collapsed": false,
-     "input": [
-      "n_samples = 2**7\n",
-      "max_freq_num = int(n_samples / 2)"
-     ],
-     "language": "python",
-     "metadata": {},
-     "outputs": [],
-     "prompt_number": 26
-    },
-    {
-     "cell_type": "code",
-     "collapsed": false,
-     "input": [
-      "s_times = np.linspace(0, 200, n_samples)\n",
-      "s_states = trj.sample_state_seq(s_times)"
-     ],
-     "language": "python",
-     "metadata": {},
-     "outputs": [],
-     "prompt_number": 27
-    },
-    {
-     "cell_type": "code",
-     "collapsed": false,
-     "input": [
-      "amp_spec = fft.rfft(s_states, axis=1)\n",
-      "freqs = fft.fftfreq(s_times.size, d=(s_times[-1] - s_times[0])/n_samples)"
-     ],
-     "language": "python",
-     "metadata": {},
-     "outputs": [],
-     "prompt_number": 28
-    },
-    {
-     "cell_type": "code",
-     "collapsed": false,
-     "input": [
-      "plot(freqs[:max_freq_num] * rxns[2].delay, np.abs(amp_spec[0,:-1])**2)"
-     ],
-     "language": "python",
-     "metadata": {},
-     "outputs": [
-      {
-       "metadata": {},
-       "output_type": "pyout",
-       "prompt_number": 38,
-       "text": [
-        "[<matplotlib.lines.Line2D at 0x7ff244b13e10>]"
-       ]
-      }
-     ],
-     "prompt_number": 38
-    },
-    {
-     "cell_type": "code",
-     "collapsed": false,
-     "input": [
-      "xlabel(r'Frequency (units of $\\tau^{-1})$')\n",
-      "ylabel('Power (arb. u.)')"
-     ],
-     "language": "python",
-     "metadata": {},
-     "outputs": [
-      {
-       "metadata": {},
-       "output_type": "pyout",
-       "prompt_number": 41,
-       "text": [
-        "<matplotlib.text.Text at 0x7ff2453b8710>"
-       ]
-      }
-     ],
-     "prompt_number": 41
-    },
-    {
-     "cell_type": "code",
-     "collapsed": false,
-     "input": [
-      "ticker = mpl.ticker.ScalarFormatter()\n",
-      "ticker.set_powerlimits((2, 3))\n",
-      "gca().get_yaxis().set_major_formatter(ticker)"
-     ],
-     "language": "python",
-     "metadata": {},
-     "outputs": [],
-     "prompt_number": 40
-    },
-    {
-     "cell_type": "code",
-     "collapsed": false,
-     "input": [
-      "gcf().tight_layout()"
-     ],
-     "language": "python",
-     "metadata": {},
-     "outputs": [],
-     "prompt_number": 37
-    },
-    {
-     "cell_type": "heading",
-     "level": 2,
-     "metadata": {},
-     "source": [
       "Two-Reaction Toy Model"
      ]
     },
@@ -12562,7 +497,7 @@
      "language": "python",
      "metadata": {},
      "outputs": [],
-     "prompt_number": 42
+     "prompt_number": 8
     },
     {
      "cell_type": "code",
@@ -14363,7 +2298,7 @@
       "fig = gcf()\n",
       "ax = fig.gca()\n",
       "ax.set_xlim(0, 50)\n",
-      "ax.set_ylim(top=0.14)\n",
+      "ax.set_ylim(top=0.12)\n",
       "ax.set_xlabel('Number of X')\n",
       "ax.set_ylabel('Probability Density (per bin)')\n",
       "legend(('Analytic Solution', 'SSA, Reweighting ($\\\\tau$ = 1 s)', 'No Reweighting'), loc='upper right')"
@@ -14374,13 +2309,13 @@
       {
        "metadata": {},
        "output_type": "pyout",
-       "prompt_number": 77,
-       "text": [
-        "<matplotlib.legend.Legend at 0x7fe149169150>"
+       "prompt_number": 50,
+       "text": [
+        "<matplotlib.legend.Legend at 0x7fe14b6fc510>"
        ]
       }
      ],
-     "prompt_number": 77
+     "prompt_number": 50
     },
     {
      "cell_type": "code",
@@ -14391,7 +2326,7 @@
      "language": "python",
      "metadata": {},
      "outputs": [],
-     "prompt_number": 78
+     "prompt_number": 40
     },
     {
      "cell_type": "code",
@@ -14433,7 +2368,26 @@
       "ax.bar(bin_xs[10:41], chis_norwt[10:41], color='red', alpha=0.6, label='No Resampling')\n",
       "ax.bar(bin_xs[10:41], chis_rwt[10:41], color='blue', alpha=0.6, label='With Resampling')\n",
       "ax.set_xlabel('Number of X')\n",
-      "ax.set_ylabel(r'Difference from Analytic Solution (units of $\\sigma$)')\n",
+      "ax.set_ylabel(r'Difference from Analytic Solution (units of $\\sigma$)')"
+     ],
+     "language": "python",
+     "metadata": {},
+     "outputs": [
+      {
+       "metadata": {},
+       "output_type": "pyout",
+       "prompt_number": 60,
+       "text": [
+        "<matplotlib.text.Text at 0x7fe14b16cc50>"
+       ]
+      }
+     ],
+     "prompt_number": 60
+    },
+    {
+     "cell_type": "code",
+     "collapsed": false,
+     "input": [
       "leg = ax.legend(loc='best')\n",
       "ax.axhline(0, color='black')\n",
       "ax.grid()"
@@ -14441,7 +2395,7 @@
      "language": "python",
      "metadata": {},
      "outputs": [],
-     "prompt_number": 79
+     "prompt_number": 67
     },
     {
      "cell_type": "code",
@@ -14452,7 +2406,7 @@
      "language": "python",
      "metadata": {},
      "outputs": [],
-     "prompt_number": 80
+     "prompt_number": 69
     },
     {
      "cell_type": "code",
@@ -14473,89 +2427,6 @@
       }
      ],
      "prompt_number": 58
-    },
-    {
-     "cell_type": "heading",
-     "level": 3,
-     "metadata": {},
-     "source": [
-      "And a pretty plot for the presentation."
-     ]
-    },
-    {
-     "cell_type": "code",
-     "collapsed": false,
-     "input": [
-      "eq_value = k_plus / k_minus"
-     ],
-     "language": "python",
-     "metadata": {},
-     "outputs": [],
-     "prompt_number": 45
-    },
-    {
-     "cell_type": "code",
-     "collapsed": false,
-     "input": [
-      "ts_fine = np.linspace(0, 10, 1000)\n",
-      "xs_cont = eq_value + (0.0 - eq_value) * exp(-1 * k_minus * ts_fine)\n",
-      "plot(ts_fine, xs_cont)"
-     ],
-     "language": "python",
-     "metadata": {},
-     "outputs": [
-      {
-       "metadata": {},
-       "output_type": "pyout",
-       "prompt_number": 48,
-       "text": [
-        "[<matplotlib.lines.Line2D at 0x7ff244a3d290>]"
-       ]
-      }
-     ],
-     "prompt_number": 48
-    },
-    {
-     "cell_type": "code",
-     "collapsed": false,
-     "input": [
-      "trj = ssad.Trajectory([0], rxns)\n",
-      "trj.run_dynamics(10)\n",
-      "times = np.array(trj.hist_times)\n",
-      "states = np.array(trj.hist_states)"
-     ],
-     "language": "python",
-     "metadata": {},
-     "outputs": [],
-     "prompt_number": 49
-    },
-    {
-     "cell_type": "code",
-     "collapsed": false,
-     "input": [
-      "fig = figure()\n",
-      "ax = fig.gca()\n",
-      "ax.plot(ts_fine, xs_cont, color='blue', label='Continuum')\n",
-      "ax.plot(times, states, color='orange', label='Stochastic')\n",
-      "ax.set_xlabel('Time (arb. u.)')\n",
-      "ax.set_ylabel('Population of Reactant')\n",
-      "leg = ax.legend(loc='best')"
-     ],
-     "language": "python",
-     "metadata": {},
-     "outputs": [],
-     "prompt_number": 51
-    },
-    {
-     "cell_type": "code",
-     "collapsed": false,
-     "input": [
-      "fig.savefig('../presentation/figures/cont-stochastic.pgf')"
-     ],
-     "language": "python",
-     "metadata": {},
-     "outputs": [],
-     "prompt_number": 52
     },
     {
      "cell_type": "heading",
